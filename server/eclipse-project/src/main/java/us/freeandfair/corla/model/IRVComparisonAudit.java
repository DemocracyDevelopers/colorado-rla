/*
 * Sketch of IRVComparisonAudit.
 */

package us.freeandfair.corla.model;

import us.freeandfair.corla.query.AssertionQueries;

import java.math.BigDecimal;
import java.math.RoundingMode;
import java.util.Collections;
import java.util.List;
import java.util.OptionalInt;

import javax.persistence.Cacheable;
import javax.persistence.Entity;
import javax.persistence.Table;
import javax.persistence.criteria.CriteriaBuilder;


/**
 * A class representing the state of a single audited IRV contest for
 * across multiple counties
 *
 * Note: will need to determine how the presence of a ComparisonAudit subclass
 * will impact the database storage of ComparisonAudits.
 *
 * Note: superclass attributes are private, will need to access via get/set methods.
 */
@Entity
@Cacheable(true)
@Table(name = "comparison_audit")

public class IRVComparisonAudit extends ComparisonAudit {

  /**
   * List of assertions associated with this audit. These will be all assertions in the database table
   * whose contest matches that in the IRVComparisonAudit's contestResult (attribute in super class).
   */
  private List<Assertion> assertions;

  /**
   * Size of the universe for auditing purposes. I believe this is the same as the total ballot count
   * in the contest.
   * TODO: Check that this is the right universe size.
   */
  private long my_universe_size ;

  /**
   * Constructs a new, empty IRVComparisonAudit (solely for persistence).
   */
  public IRVComparisonAudit() {
    super();
  }

  /**
   * Constructs an IRVComparisonAudit for the given params
   *
   * @param contestResult The contest result.
   * @param riskLimit The risk limit.
   * @param gamma γ
   * @param auditReason The audit reason.
   */
  @SuppressWarnings({"PMD.ConstructorCallsOverridableMethod"})
  public IRVComparisonAudit(final ContestResult contestResult,
                         final BigDecimal riskLimit,
                         final BigDecimal gamma,
                         final AuditReason auditReason) {
    // Super constructor at present will call methods to compute initial sample sizes.
    // These will call optimisticSamplesToAudit and estimatedSamplesToAudit which will
    // need to be overridden for IRV. However, we need assertions to be set prior
    // to that. So, we will either need to move those method outside of the super class
    // constructor (which is suggested in commenting in order to remove warnings), or
    // run the methods again in our constructor once assertions have been set.
    super(contestResult, riskLimit, BigDecimal.ONE, gamma, auditReason);

    // Grab assertions for this contest, and store them.
    this.assertions = AssertionQueries.matching(contestResult.getContestName());

    // Assign a diluted margin to the audit: compute the diluted margin for
    // each Assertion, and take the smallest as the reportable diluted margin.


<<<<<<< HEAD
    my_universe_size = contestResult().getBallotCount();

    // Ensure assertions list attribute is populated with assertions for given contest.
=======
>>>>>>> b3de7e3c


    // Check if the contest is not auditable, if so set status appropriately.
    // this.setAuditStatus(AuditStatus.NOT_AUDITABLE); The super class will
    // do this if the diluted margin assigned to the contestResult is 0, however
    // this will have been computed according to Plurality rules.

    // NOTE that get methods for some of the private attributes in ComparisonAudit will
    // need to be added to the super class.
  }

  /**
   * Recalculates the overall numbers of ballots to audit, setting this
   * object's `my_optimistic_samples_to_audit` and
   * `my_estimates_samples_to_audit` fields.
   */
  @Override protected void recalculateSamplesToAudit() {
    LOGGER.debug(String.format("[IRVComparisonAudit::recalculateSamplestoAudit start contestName=%s, "
                    + " optimistic=%d, estimated=%d]",
            contestResult().getContestName(),
            my_optimistic_samples_to_audit, my_estimated_samples_to_audit));

    if (my_optimistic_recalculate_needed) {
      LOGGER.debug("[IRVComparisonAudit::recalculateSamplesToAudit: calling computeOptimisticSamplesToAudit]");

      List<Integer> optimisticSamples = (List<Integer>) assertions.stream().map(a -> a.computeOptimisticSamplesToAudit(getRiskLimit(), my_universe_size));

      my_optimistic_samples_to_audit = Collections.max(optimisticSamples);
      my_optimistic_recalculate_needed = false;
    }

    LOGGER.debug("[IRVComparisonAudit::recalculateSamplesToAudit: calling computeEstimatedSamplesToAudit]");

    List<Integer> estimatedSamples =  (List<Integer>) assertions.stream().map(a -> a.computeEstimatedSamplesToAudit(getRiskLimit(), my_universe_size, getAuditedSampleCount()));

    my_optimistic_samples_to_audit = Collections.max(estimatedSamples);
    my_optimistic_recalculate_needed = false;

    LOGGER.debug(String.format("[IRVComparisonAudit::recalculateSamplestoAudit end contestName=%s, "
                    + " optimistic=%d, estimated=%d]",
            contestResult().getContestName(),
            my_optimistic_samples_to_audit, my_estimated_samples_to_audit));
    my_estimated_recalculate_needed = false;
  }

  @Override
  public int initialSamplesToAudit(){
    return optimisticSamplesToAudit();
  }

  @Override
  public Integer optimisticSamplesToAudit(){
    if (assertions.isEmpty()) {
      return 0;
    }

    // TBD
    return 0;
  }

  @Override
  public Integer estimatedSamplesToAudit(){
    if (assertions.isEmpty()) {
      return 0;
    }

    // TBD
    return 0;
  }

  /**
   * Updates the audit status based on the current risk limit. If the audit
   * has already been ended or the contest is not auditable, this method has
   * no effect on its status.
   * Fix: RLA-00450
   */
  public void updateAuditStatus() {
    // TBD
    // In ComparisonAudit, this method calls some private methods that are incorrect for
    // IRV (ie. recalculateSamplesToAudit()). This method is private in ComparisonAudit,
    // and thus not overridable.
    // We could adjust recalculateSamplesToAudit() from private to protected, however if
    // we want to minimise changes to the original codebase, we should perhaps just
    // redo all the public methods in ComparisonAudit that call inappropriate private methods.
  }


  /**
   * Computes the over/understatement represented by the specified CVR and ACVR.
   * This method returns an optional int that, if present, indicates a discrepancy.
   * There are 5 possible types of discrepancy: -1 and -2 indicate 1- and 2-vote
   * understatements; 1 and 2 indicate 1- and 2- vote overstatements; and 0
   * indicates a discrepancy that does not count as either an under- or
   * overstatement for the RLA algorithm, but nonetheless indicates a difference
   * between ballot interpretations.
   *
   * @param cvr The CVR that the machine saw
   * @param auditedCVR The ACVR that the human audit board saw
   * @return an optional int that is present if there is a discrepancy and absent
   * otherwise.
   */
  @Override
  @SuppressWarnings("checkstyle:magicnumber")
  public OptionalInt computeDiscrepancy(final CastVoteRecord cvr,
                                        final CastVoteRecord auditedCVR) {
    OptionalInt result = OptionalInt.empty();

  // TBD

    return result;
  }

  /** risk limit achieved according to math.Audit **/
  @Override
  public BigDecimal riskMeasurement() {
    if (assertions.isEmpty()) {
      // In this case, no assertions were formed for this contest, likely
      // because the contest was not auditable due to ties or assertion
      // generation was too time consuming.
      return BigDecimal.ONE;
    }

      // To complete as appropriate for IRV audits.
      return BigDecimal.ONE;
  }

  /**
   * Removes the specified over/understatement (the valid range is -2 .. 2:
   * -2 and -1 are understatements, 0 is a discrepancy that doesn't affect the
   * RLA calculations, and 1 and 2 are overstatements). This is typically done
   * when a new interpretation is submitted for a ballot that had already been
   * interpreted.
   *
   * @param the_record The CVRAuditInfo record that generated the discrepancy.
   * @param the_type The type of discrepancy to remove.
   * @exception IllegalArgumentException if an invalid discrepancy type is
   * specified.
   */
  @Override
  @SuppressWarnings("checkstyle:magicnumber")
  public void removeDiscrepancy(final CVRAuditInfo the_record, final int the_type) {
 
  }

}<|MERGE_RESOLUTION|>--- conflicted
+++ resolved
@@ -66,6 +66,15 @@
                          final BigDecimal riskLimit,
                          final BigDecimal gamma,
                          final AuditReason auditReason) {
+    // Grab assertions for this contest, determine the diluted margin,
+    // and use this value in place of BigDecimal.ZERO when calling the
+    // super class's constructor.
+
+    // Assign a diluted margin to the audit:
+    // This is equal to the minimum diluted margin across assertions.
+
+    // Ensure assertions list attribute is populated with assertions for given contest.
+
     // Super constructor at present will call methods to compute initial sample sizes.
     // These will call optimisticSamplesToAudit and estimatedSamplesToAudit which will
     // need to be overridden for IRV. However, we need assertions to be set prior
@@ -74,6 +83,7 @@
     // run the methods again in our constructor once assertions have been set.
     super(contestResult, riskLimit, BigDecimal.ONE, gamma, auditReason);
 
+    my_universe_size = contestResult().getBallotCount();
     // Grab assertions for this contest, and store them.
     this.assertions = AssertionQueries.matching(contestResult.getContestName());
 
@@ -81,12 +91,6 @@
     // each Assertion, and take the smallest as the reportable diluted margin.
 
 
-<<<<<<< HEAD
-    my_universe_size = contestResult().getBallotCount();
-
-    // Ensure assertions list attribute is populated with assertions for given contest.
-=======
->>>>>>> b3de7e3c
 
 
     // Check if the contest is not auditable, if so set status appropriately.
