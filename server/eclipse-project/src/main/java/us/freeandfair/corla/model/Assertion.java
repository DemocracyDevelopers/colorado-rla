--- conflicted
+++ resolved
@@ -211,7 +211,7 @@
     return this.assumedContinuing;
   }
 
-<<<<<<< HEAD
+  public double getDilutedMargin() { return this.dilutedMargin; }
   public Integer computeOptimisticSamplesToAudit (BigDecimal riskLimit, long universe_size) {
 
     // VT: We could also have a private field that stores the diluted margin.
@@ -247,9 +247,6 @@
     return my_estimated_samples_to_audit;
   }
 
-=======
-  public double getDilutedMargin() { return this.dilutedMargin; }
->>>>>>> b3de7e3c
 
   /**
    * {@inheritDoc}
