package au.org.democracydevelopers.corla.model.vote;

import us.freeandfair.corla.model.CastVoteRecord;
import us.freeandfair.corla.model.Contest;
import us.freeandfair.corla.persistence.PersistentEntity;
import us.freeandfair.corla.persistence.StringListConverter;

import javax.persistence.*;
import java.io.Serializable;
import java.util.ArrayList;
import java.util.List;

/**
 * A record of the interpretation of invalid IRV ballots. Used for reporting, not for the actual
 * auditing logic. Every time an invalid IRV vote is encountered, whether in the initial upload or
 * during the auditing steps, a record is made of the CVR ID, the county, contest name, raw vote,
 * and our interpretation of that vote as an ordered list of candidate names.
 * This is output as a report called IRVBallotInterpretationReport.
 */
@Entity
@Table(name = "irv_ballot_interpretation")
public class IRVBallotInterpretation implements PersistentEntity {

  /**
   * ID for interpretation record (for persistence).
   */
  @Id
  @Column(updatable = false, nullable = false)
  @GeneratedValue(strategy = GenerationType.SEQUENCE)
  private Long id;

  /**
   * The version (for optimistic locking).
   */
  @Version
  private Long version;


  /**
   * The contest to which the interpreted vote belongs.
   */
  @ManyToOne(optional = false, fetch = FetchType.LAZY)
  private Contest contest;

  /**
   * The record type, either UPLOADED or AUDITOR_ENTERED.
   */
  @Column(name = "record_type", nullable = false)
  @Enumerated(EnumType.STRING)
  private CastVoteRecord.RecordType recordType;

  /**
   * ID of the CVR being audited, and whose paper ballot is being interpreted.
   * There may be multiple records with the same CVR ID, if one ballot contains multiple IRV contests.
   */
  @Column(name = "cvr_number", nullable = false)
  private int cvrNumber;

  /**
   * The imprinted ID, generally tabulator_id-batch_id-record_id.
   */
  @Column(name = "imprinted_id", nullable = false)
  private String imprintedID;

  /**
   * List of candidate names with ranks in parentheses representing a raw vote in an IRV contest.
   * Order is not important.
   */
  @Column(name = "raw_choices", columnDefinition = "character varying (1024)", nullable = false)
  @Convert(converter = StringListConverter.class)
  private List<String> rawChoices = new ArrayList<>();

  /**
   * List of candidates names, in order of rank, representing a valid vote in an IRV contest.
   */
  @Column(name = "interpretation", columnDefinition = "character varying (1024)", nullable = false)
  @Convert(converter = StringListConverter.class)
  private List<String> interpretation = new ArrayList<>();

  /**
   * Construct an empty IRVBallotInterpretation (for persistence).
   */
  public IRVBallotInterpretation() {
  }

  /**
   * Create a record of an IRV vote interpretation for a given contest and a given ballot
   * (identified by the CVR ID). This works for any IRV vote, but is expected to be used only
   * for invalid IRV votes.
   * @param contest        the Contest
   * @param recordType     the type, expected to be either UPLOADED, AUDITOR_ENTERED, or REAUDITED.
   * @param cvrNumber      the cvr Number, which appears in the csv file (not to be confused with
   *                       the cvr_id, which the database makes).
   * @param imprintedId    the imprinted ID, i.e. tabulator_id-batch_id-record_id.
   * @param rawChoices     the (invalid) raw IRV choices, e.g. [Bob(1),Alice(3),Chuan(4)].
   * @param orderedChoices the way colorado-rla interpreted the raw choices, as an order list of names.
   */
  public IRVBallotInterpretation(final Contest contest, final CastVoteRecord.RecordType recordType,
<<<<<<< HEAD
                                 int cvrNumber, final String imprintedId,
                                 final List<String> rawChoices, final List<String> orderedChoices) {
=======
          int cvrNumber, final String imprintedId, final List<String> rawChoices,
                                                               final List<String> orderedChoices) {
>>>>>>> fab2f1ce
    this.contest = contest;
    this.recordType = recordType;
    this.cvrNumber = cvrNumber;
    this.imprintedID = imprintedId;
    this.rawChoices = rawChoices;
    this.interpretation = orderedChoices;
  }

  /**
   * Output details of the stored IRV vote interpretation as a String appropriate for a log message.
   * @return the data with headers incorporated.
   */
  public String logMessage(final String cvrNumberHeader, final String imprintedIDHeader) {
    return String.join(", ", (List.of(
        "County " + contest.county().name(),
        "Contest " + contest.name(),
        cvrNumberHeader + " " + cvrNumber,
        imprintedIDHeader + " " + imprintedID,
        "Record type " + recordType.name(),
        "Choices " + String.join(",", rawChoices),
        "Interpretation [" + String.join(",", interpretation) + "]"
    )));
  }

  /**
   * {@inheritDoc}
   */
  @Override
  public Long id() {
    return id;
  }

  /**
   * {@inheritDoc}
   */
  @Override
  public void setID(final Long the_id) {
    id = the_id;
  }

  /**
   * {@inheritDoc}
   */
  @Override
  public Long version() {
    return version;
  }
}<|MERGE_RESOLUTION|>--- conflicted
+++ resolved
@@ -96,13 +96,8 @@
    * @param orderedChoices the way colorado-rla interpreted the raw choices, as an order list of names.
    */
   public IRVBallotInterpretation(final Contest contest, final CastVoteRecord.RecordType recordType,
-<<<<<<< HEAD
                                  int cvrNumber, final String imprintedId,
                                  final List<String> rawChoices, final List<String> orderedChoices) {
-=======
-          int cvrNumber, final String imprintedId, final List<String> rawChoices,
-                                                               final List<String> orderedChoices) {
->>>>>>> fab2f1ce
     this.contest = contest;
     this.recordType = recordType;
     this.cvrNumber = cvrNumber;
