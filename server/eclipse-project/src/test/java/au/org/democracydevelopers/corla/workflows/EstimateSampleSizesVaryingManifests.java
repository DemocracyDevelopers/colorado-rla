--- conflicted
+++ resolved
@@ -36,7 +36,10 @@
 import static us.freeandfair.corla.model.AuditReason.COUNTY_WIDE_CONTEST;
 
 import java.math.BigDecimal;
-import java.util.*;
+import java.util.ArrayList;
+import java.util.List;
+import java.util.Map;
+import java.util.Set;
 
 /**
  * A demonstration workflow that tests sample size estimation with and without manifests, comparing
@@ -69,12 +72,8 @@
   public void runManifestVaryingDemo() throws InterruptedException {
     testUtils.log(LOGGER, "runManifestVaryingDemo");
 
-<<<<<<< HEAD
     final PostgreSQLContainer<?> postgres = TestClassWithDatabase.createTestContainer();
-    runMainAndInitializeDB("EstimateSampleSizesVaryingManifests", Optional.of(postgres));
-=======
-    setupIndividualTestDatabase("runManifestVaryingDemo");
->>>>>>> 31d556ac
+    runMainAndInitializeDB("runManifestVaryingDemo", Optional.of(postgres));
 
     final String margin2Contest = "PluralityMargin2";
     final String margin10Contest = "PluralityMargin10";
@@ -139,10 +138,9 @@
     // Target the margin-2 contests in every county.
     targetContests(Map.of(
         margin2Contest, COUNTY_WIDE_CONTEST.toString(),
-        margin2Contest + suffixes[1],
-        COUNTY_WIDE_CONTEST.toString(),
-        margin2Contest + suffixes[2],
-        COUNTY_WIDE_CONTEST.toString()));
+        margin2Contest + suffixes[1], COUNTY_WIDE_CONTEST.toString(),
+        margin2Contest + suffixes[2], COUNTY_WIDE_CONTEST.toString()
+    ));
 
     // Get contest lists again. Now this should be non-empty regardless of whether manifests are
     // ignored.
