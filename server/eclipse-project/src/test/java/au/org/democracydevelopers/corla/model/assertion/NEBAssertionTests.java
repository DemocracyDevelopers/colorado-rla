--- conflicted
+++ resolved
@@ -230,18 +230,7 @@
         8, Map.of(), 0, 0, 0, 0, 0);
 
     assertFalse(a.recordDiscrepancy(info));
-<<<<<<< HEAD
-
-    assertEquals(0, a.oneVoteOverCount.intValue());
-    assertEquals(0, a.oneVoteUnderCount.intValue());
-    assertEquals(0, a.twoVoteOverCount.intValue());
-    assertEquals(0, a.twoVoteUnderCount.intValue());
-    assertEquals(0, a.otherCount.intValue());
-
-    assertEquals(Map.of(), a.cvrDiscrepancy);
-=======
     checkCountsDiscrepancyMap(a, 0, 0, 0, 0, 0, Map.of());
->>>>>>> 2bc6a87d
   }
 
   /**
@@ -260,19 +249,8 @@
         0, 0, 0);
 
     assertFalse(a.recordDiscrepancy(info));
-<<<<<<< HEAD
-
-    assertEquals(1, a.oneVoteOverCount.intValue());
-    assertEquals(1, a.oneVoteUnderCount.intValue());
-    assertEquals(0, a.twoVoteOverCount.intValue());
-    assertEquals(0, a.twoVoteUnderCount.intValue());
-    assertEquals(0, a.otherCount.intValue());
-
-    assertEquals(Map.of(2L, -1, 3L, 1), a.cvrDiscrepancy);
-=======
     checkCountsDiscrepancyMap(a, 1, 1, 0, 0, 0,
         Map.of(2L, -1, 3L, 1));
->>>>>>> 2bc6a87d
   }
 
   /**
@@ -289,18 +267,7 @@
         0, 0);
 
     assertTrue(a.recordDiscrepancy(info));
-<<<<<<< HEAD
-
-    assertEquals(1, a.oneVoteOverCount.intValue());
-    assertEquals(0, a.oneVoteUnderCount.intValue());
-    assertEquals(0, a.twoVoteOverCount.intValue());
-    assertEquals(0, a.twoVoteUnderCount.intValue());
-    assertEquals(0, a.otherCount.intValue());
-
-    assertEquals(Map.of(1L, 1), a.cvrDiscrepancy);
-=======
     checkCountsDiscrepancyMap(a, 1, 0, 0, 0, 0, Map.of(1L, 1));
->>>>>>> 2bc6a87d
   }
 
   /**
@@ -317,18 +284,7 @@
         0, 0);
 
     assertTrue(a.recordDiscrepancy(info));
-<<<<<<< HEAD
-
-    assertEquals(0, a.oneVoteOverCount.intValue());
-    assertEquals(1, a.oneVoteUnderCount.intValue());
-    assertEquals(0, a.twoVoteOverCount.intValue());
-    assertEquals(0, a.twoVoteUnderCount.intValue());
-    assertEquals(0, a.otherCount.intValue());
-
-    assertEquals(Map.of(1L, -1), a.cvrDiscrepancy);
-=======
     checkCountsDiscrepancyMap(a, 0, 1, 0, 0, 0, Map.of(1L, -1));
->>>>>>> 2bc6a87d
   }
 
   /**
@@ -345,18 +301,7 @@
         0, 0);
 
     assertTrue(a.recordDiscrepancy(info));
-<<<<<<< HEAD
-
-    assertEquals(0, a.oneVoteOverCount.intValue());
-    assertEquals(0, a.oneVoteUnderCount.intValue());
-    assertEquals(1, a.twoVoteOverCount.intValue());
-    assertEquals(0, a.twoVoteUnderCount.intValue());
-    assertEquals(0, a.otherCount.intValue());
-
-    assertEquals(Map.of(1L, 2), a.cvrDiscrepancy);
-=======
     checkCountsDiscrepancyMap(a, 0, 0, 1, 0, 0, Map.of(1L, 2));
->>>>>>> 2bc6a87d
   }
 
   /**
@@ -373,18 +318,7 @@
         0, 0);
 
     assertTrue(a.recordDiscrepancy(info));
-<<<<<<< HEAD
-
-    assertEquals(0, a.oneVoteOverCount.intValue());
-    assertEquals(0, a.oneVoteUnderCount.intValue());
-    assertEquals(0, a.twoVoteOverCount.intValue());
-    assertEquals(1, a.twoVoteUnderCount.intValue());
-    assertEquals(0, a.otherCount.intValue());
-
-    assertEquals(Map.of(1L, -2), a.cvrDiscrepancy);
-=======
     checkCountsDiscrepancyMap(a, 0, 0, 0, 1, 0, Map.of(1L, -2));
->>>>>>> 2bc6a87d
   }
 
   /**
@@ -401,18 +335,7 @@
         0, 0);
 
     assertTrue(a.recordDiscrepancy(info));
-<<<<<<< HEAD
-
-    assertEquals(0, a.oneVoteOverCount.intValue());
-    assertEquals(0, a.oneVoteUnderCount.intValue());
-    assertEquals(0, a.twoVoteOverCount.intValue());
-    assertEquals(0, a.twoVoteUnderCount.intValue());
-    assertEquals(1, a.otherCount.intValue());
-
-    assertEquals(Map.of(1L, 0), a.cvrDiscrepancy);
-=======
     checkCountsDiscrepancyMap(a, 0, 0, 0, 0, 1, Map.of(1L, 0));
->>>>>>> 2bc6a87d
   }
 
   /**
@@ -430,19 +353,8 @@
         1, 0, 0, 1, 1);
 
     assertTrue(a.recordDiscrepancy(info));
-<<<<<<< HEAD
-
-    assertEquals(2, a.oneVoteOverCount.intValue());
-    assertEquals(0, a.oneVoteUnderCount.intValue());
-    assertEquals(0, a.twoVoteOverCount.intValue());
-    assertEquals(1, a.twoVoteUnderCount.intValue());
-    assertEquals(1, a.otherCount.intValue());
-
-    assertEquals(Map.of(1L, 0, 2L, 1, 3L, -2, 4L, 1), a.cvrDiscrepancy);
-=======
     checkCountsDiscrepancyMap(a, 2, 0, 0, 1, 1,
         Map.of(1L, 0, 2L, 1, 3L, -2, 4L, 1));
->>>>>>> 2bc6a87d
   }
 
   /**
@@ -460,19 +372,8 @@
         1, 0, 0, 1, 1);
 
     assertTrue(a.recordDiscrepancy(info));
-<<<<<<< HEAD
-
-    assertEquals(1, a.oneVoteOverCount.intValue());
-    assertEquals(1, a.oneVoteUnderCount.intValue());
-    assertEquals(0, a.twoVoteOverCount.intValue());
-    assertEquals(1, a.twoVoteUnderCount.intValue());
-    assertEquals(1, a.otherCount.intValue());
-
-    assertEquals(Map.of(1L, 0, 2L, 1, 3L, -2, 4L, -1), a.cvrDiscrepancy);
-=======
     checkCountsDiscrepancyMap(a, 1, 1, 0, 1, 1,
         Map.of(1L, 0, 2L, 1, 3L, -2, 4L, -1));
->>>>>>> 2bc6a87d
   }
 
   /**
@@ -490,19 +391,8 @@
         1, 0, 0, 1, 1);
 
     assertTrue(a.recordDiscrepancy(info));
-<<<<<<< HEAD
-
-    assertEquals(1, a.oneVoteOverCount.intValue());
-    assertEquals(0, a.oneVoteUnderCount.intValue());
-    assertEquals(1, a.twoVoteOverCount.intValue());
-    assertEquals(1, a.twoVoteUnderCount.intValue());
-    assertEquals(1, a.otherCount.intValue());
-
-    assertEquals(Map.of(1L, 0, 2L, 1, 3L, -2, 4L, 2), a.cvrDiscrepancy);
-=======
     checkCountsDiscrepancyMap(a, 1, 0, 1, 1, 1,
         Map.of(1L, 0, 2L, 1, 3L, -2, 4L, 2));
->>>>>>> 2bc6a87d
   }
 
   /**
@@ -520,19 +410,8 @@
         1, 0, 0, 1, 1);
 
     assertTrue(a.recordDiscrepancy(info));
-<<<<<<< HEAD
-
-    assertEquals(1, a.oneVoteOverCount.intValue());
-    assertEquals(0, a.oneVoteUnderCount.intValue());
-    assertEquals(0, a.twoVoteOverCount.intValue());
-    assertEquals(2, a.twoVoteUnderCount.intValue());
-    assertEquals(1, a.otherCount.intValue());
-
-    assertEquals(Map.of(1L, 0, 2L, 1, 3L, -2, 4L, -2), a.cvrDiscrepancy);
-=======
     checkCountsDiscrepancyMap(a, 1, 0, 0, 2, 1,
         Map.of(1L, 0, 2L, 1, 3L, -2, 4L, -2));
->>>>>>> 2bc6a87d
   }
 
   /**
@@ -550,19 +429,8 @@
         1, 0, 0, 1, 1);
 
     assertTrue(a.recordDiscrepancy(info));
-<<<<<<< HEAD
-
-    assertEquals(1, a.oneVoteOverCount.intValue());
-    assertEquals(0, a.oneVoteUnderCount.intValue());
-    assertEquals(0, a.twoVoteOverCount.intValue());
-    assertEquals(1, a.twoVoteUnderCount.intValue());
-    assertEquals(2, a.otherCount.intValue());
-
-    assertEquals(Map.of(1L, 0, 2L, 1, 3L, -2, 4L, 0), a.cvrDiscrepancy);
-=======
     checkCountsDiscrepancyMap(a, 1, 0, 0, 1, 2,
         Map.of(1L, 0, 2L, 1, 3L, -2, 4L, 0));
->>>>>>> 2bc6a87d
   }
 
   /**
@@ -584,18 +452,7 @@
         8, Map.of(), 0, 0, 0, 0, 0);
 
     assertFalse(a.removeDiscrepancy(info));
-<<<<<<< HEAD
-
-    assertEquals(0, a.oneVoteOverCount.intValue());
-    assertEquals(0, a.oneVoteUnderCount.intValue());
-    assertEquals(0, a.twoVoteOverCount.intValue());
-    assertEquals(0, a.twoVoteUnderCount.intValue());
-    assertEquals(0, a.otherCount.intValue());
-
-    assertEquals(Map.of(), a.cvrDiscrepancy);
-=======
     checkCountsDiscrepancyMap(a, 0, 0, 0, 0, 0, Map.of());
->>>>>>> 2bc6a87d
   }
 
   /**
@@ -614,19 +471,8 @@
         0, 0, 0);
 
     assertFalse(a.removeDiscrepancy(info));
-<<<<<<< HEAD
-
-    assertEquals(1, a.oneVoteOverCount.intValue());
-    assertEquals(1, a.oneVoteUnderCount.intValue());
-    assertEquals(0, a.twoVoteOverCount.intValue());
-    assertEquals(0, a.twoVoteUnderCount.intValue());
-    assertEquals(0, a.otherCount.intValue());
-
-    assertEquals(Map.of(2L, -1, 3L, 1), a.cvrDiscrepancy);
-=======
     checkCountsDiscrepancyMap(a, 1, 1, 0, 0, 0,
         Map.of(2L, -1, 3L, 1));
->>>>>>> 2bc6a87d
   }
 
   /**
@@ -643,18 +489,7 @@
         0, 0);
 
     assertTrue(a.removeDiscrepancy(info));
-<<<<<<< HEAD
-
-    assertEquals(0, a.oneVoteOverCount.intValue());
-    assertEquals(0, a.oneVoteUnderCount.intValue());
-    assertEquals(0, a.twoVoteOverCount.intValue());
-    assertEquals(0, a.twoVoteUnderCount.intValue());
-    assertEquals(0, a.otherCount.intValue());
-
-    assertEquals(Map.of(1L, 1), a.cvrDiscrepancy);
-=======
     checkCountsDiscrepancyMap(a, 0, 0, 0, 0, 0, Map.of(1L,1));
->>>>>>> 2bc6a87d
   }
 
   /**
@@ -671,18 +506,7 @@
         0, 0);
 
     assertTrue(a.removeDiscrepancy(info));
-<<<<<<< HEAD
-
-    assertEquals(0, a.oneVoteOverCount.intValue());
-    assertEquals(0, a.oneVoteUnderCount.intValue());
-    assertEquals(0, a.twoVoteOverCount.intValue());
-    assertEquals(0, a.twoVoteUnderCount.intValue());
-    assertEquals(0, a.otherCount.intValue());
-
-    assertEquals(Map.of(1L, -1), a.cvrDiscrepancy);
-=======
     checkCountsDiscrepancyMap(a, 0, 0, 0, 0, 0, Map.of(1L,-1));
->>>>>>> 2bc6a87d
   }
 
   /**
@@ -699,18 +523,7 @@
         0, 0);
 
     assertTrue(a.removeDiscrepancy(info));
-<<<<<<< HEAD
-
-    assertEquals(0, a.oneVoteOverCount.intValue());
-    assertEquals(0, a.oneVoteUnderCount.intValue());
-    assertEquals(0, a.twoVoteOverCount.intValue());
-    assertEquals(0, a.twoVoteUnderCount.intValue());
-    assertEquals(0, a.otherCount.intValue());
-
-    assertEquals(Map.of(1L, 2), a.cvrDiscrepancy);
-=======
     checkCountsDiscrepancyMap(a, 0, 0, 0, 0, 0, Map.of(1L,2));
->>>>>>> 2bc6a87d
   }
 
   /**
@@ -727,18 +540,7 @@
         1, 0);
 
     assertTrue(a.removeDiscrepancy(info));
-<<<<<<< HEAD
-
-    assertEquals(0, a.oneVoteOverCount.intValue());
-    assertEquals(0, a.oneVoteUnderCount.intValue());
-    assertEquals(0, a.twoVoteOverCount.intValue());
-    assertEquals(0, a.twoVoteUnderCount.intValue());
-    assertEquals(0, a.otherCount.intValue());
-
-    assertEquals(Map.of(1L, -2), a.cvrDiscrepancy);
-=======
     checkCountsDiscrepancyMap(a, 0, 0, 0, 0, 0, Map.of(1L,-2));
->>>>>>> 2bc6a87d
   }
 
   /**
@@ -755,18 +557,7 @@
         0, 1);
 
     assertTrue(a.removeDiscrepancy(info));
-<<<<<<< HEAD
-
-    assertEquals(0, a.oneVoteOverCount.intValue());
-    assertEquals(0, a.oneVoteUnderCount.intValue());
-    assertEquals(0, a.twoVoteOverCount.intValue());
-    assertEquals(0, a.twoVoteUnderCount.intValue());
-    assertEquals(0, a.otherCount.intValue());
-
-    assertEquals(Map.of(1L, 0), a.cvrDiscrepancy);
-=======
     checkCountsDiscrepancyMap(a, 0, 0, 0, 0, 0, Map.of(1L,0));
->>>>>>> 2bc6a87d
   }
 
   /**
@@ -784,19 +575,8 @@
         2, 0, 0, 1, 1);
 
     assertTrue(a.removeDiscrepancy(info));
-<<<<<<< HEAD
-
-    assertEquals(1, a.oneVoteOverCount.intValue());
-    assertEquals(0, a.oneVoteUnderCount.intValue());
-    assertEquals(0, a.twoVoteOverCount.intValue());
-    assertEquals(1, a.twoVoteUnderCount.intValue());
-    assertEquals(1, a.otherCount.intValue());
-
-    assertEquals(Map.of(1L, 0, 2L, 1, 3L, -2, 4L, 1), a.cvrDiscrepancy);
-=======
     checkCountsDiscrepancyMap(a, 1, 0, 0, 1, 1,
         Map.of(1L, 0, 2L, 1, 3L, -2, 4L, 1));
->>>>>>> 2bc6a87d
   }
 
   /**
@@ -814,19 +594,8 @@
         1, 2, 0, 0, 1);
 
     assertTrue(a.removeDiscrepancy(info));
-<<<<<<< HEAD
-
-    assertEquals(1, a.oneVoteOverCount.intValue());
-    assertEquals(1, a.oneVoteUnderCount.intValue());
-    assertEquals(0, a.twoVoteOverCount.intValue());
-    assertEquals(0, a.twoVoteUnderCount.intValue());
-    assertEquals(1, a.otherCount.intValue());
-
-    assertEquals(Map.of(1L, 0, 2L, 1, 3L, -1, 4L, -1), a.cvrDiscrepancy);
-=======
     checkCountsDiscrepancyMap(a, 1, 1, 0, 0, 1,
         Map.of(1L, 0, 2L, 1, 3L, -1, 4L, -1));
->>>>>>> 2bc6a87d
   }
 
   /**
@@ -844,19 +613,8 @@
         1, 0, 2, 1, 0);
 
     assertTrue(a.removeDiscrepancy(info));
-<<<<<<< HEAD
-
-    assertEquals(1, a.oneVoteOverCount.intValue());
-    assertEquals(0, a.oneVoteUnderCount.intValue());
-    assertEquals(1, a.twoVoteOverCount.intValue());
-    assertEquals(1, a.twoVoteUnderCount.intValue());
-    assertEquals(0, a.otherCount.intValue());
-
-    assertEquals(Map.of(1L, 2, 2L, 1, 3L, -2, 4L, 2), a.cvrDiscrepancy);
-=======
     checkCountsDiscrepancyMap(a, 1, 0, 1, 1, 0,
         Map.of(1L, 2, 2L, 1, 3L, -2, 4L, 2));
->>>>>>> 2bc6a87d
   }
 
   /**
@@ -874,19 +632,8 @@
         1, 0, 0, 2, 1);
 
     assertTrue(a.removeDiscrepancy(info));
-<<<<<<< HEAD
-
-    assertEquals(1, a.oneVoteOverCount.intValue());
-    assertEquals(0, a.oneVoteUnderCount.intValue());
-    assertEquals(0, a.twoVoteOverCount.intValue());
-    assertEquals(1, a.twoVoteUnderCount.intValue());
-    assertEquals(1, a.otherCount.intValue());
-
-    assertEquals(Map.of(1L, 0, 2L, 1, 3L, -2, 4L, -2), a.cvrDiscrepancy);
-=======
     checkCountsDiscrepancyMap(a, 1, 0, 0, 1, 1,
         Map.of(1L, 0, 2L, 1, 3L, -2, 4L, -2));
->>>>>>> 2bc6a87d
   }
 
   /**
@@ -904,19 +651,8 @@
         1, 0, 0, 1, 2);
 
     assertTrue(a.removeDiscrepancy(info));
-<<<<<<< HEAD
-
-    assertEquals(1, a.oneVoteOverCount.intValue());
-    assertEquals(0, a.oneVoteUnderCount.intValue());
-    assertEquals(0, a.twoVoteOverCount.intValue());
-    assertEquals(1, a.twoVoteUnderCount.intValue());
-    assertEquals(1, a.otherCount.intValue());
-
-    assertEquals(Map.of(1L, 0, 2L, 1, 3L, -2, 4L, 0), a.cvrDiscrepancy);
-=======
     checkCountsDiscrepancyMap(a, 1, 0, 0, 1, 1,
         Map.of(1L, 0, 2L, 1, 3L, -2, 4L, 0));
->>>>>>> 2bc6a87d
   }
 
   /**
@@ -1950,11 +1686,7 @@
    * Test the re-auditing of a ballot where a prior discrepancy is recorded against the
    * associated CVR (a two vote overstatement). The existing discrepancies associated with the
    * 'n' copies of the CVR in the sample are removed, but removeDiscrepancy() is called n+1 times
-<<<<<<< HEAD
-   * in error. The n+1'th call the removeDiscrepancy should throw an exception.
-=======
    * in error. The n+1'th call to the removeDiscrepancy should throw an exception.
->>>>>>> 2bc6a87d
    */
   @Test(expectedExceptions = RuntimeException.class)
   public void testNEBExcessRemovalCausesErrorTwoVoteOver(){
@@ -1978,11 +1710,7 @@
    * Test the re-auditing of a ballot where a prior discrepancy is recorded against the
    * associated CVR (a two vote understatement). The existing discrepancies associated with the
    * 'n' copies of the CVR in the sample are removed, but removeDiscrepancy() is called n+1 times
-<<<<<<< HEAD
-   * in error. The n+1'th call the removeDiscrepancy should throw an exception.
-=======
    * in error. The n+1'th call to the removeDiscrepancy should throw an exception.
->>>>>>> 2bc6a87d
    */
   @Test(expectedExceptions = RuntimeException.class)
   public void testNEBExcessRemovalCausesErrorTwoVoteUnder(){
@@ -2006,11 +1734,7 @@
    * Test the re-auditing of a ballot where a prior discrepancy is recorded against the
    * associated CVR (a one vote understatement). The existing discrepancies associated with the
    * 'n' copies of the CVR in the sample are removed, but removeDiscrepancy() is called n+1 times
-<<<<<<< HEAD
-   * in error. The n+1'th call the removeDiscrepancy should throw an exception.
-=======
    * in error. The n+1'th call to the removeDiscrepancy should throw an exception.
->>>>>>> 2bc6a87d
    */
   @Test(expectedExceptions = RuntimeException.class)
   public void testNEBExcessRemovalCausesErrorOneVoteUnder(){
@@ -2034,11 +1758,7 @@
    * Test the re-auditing of a ballot where a prior discrepancy is recorded against the
    * associated CVR (a one vote overstatement). The existing discrepancies associated with the
    * 'n' copies of the CVR in the sample are removed, but removeDiscrepancy() is called n+1 times
-<<<<<<< HEAD
-   * in error. The n+1'th call the removeDiscrepancy should throw an exception.
-=======
    * in error. The n+1'th call to the removeDiscrepancy should throw an exception.
->>>>>>> 2bc6a87d
    */
   @Test(expectedExceptions = RuntimeException.class)
   public void testNEBExcessRemovalCausesErrorOneVoteOver(){
@@ -2062,11 +1782,7 @@
    * Test the re-auditing of a ballot where a prior discrepancy is recorded against the
    * associated CVR (a one vote overstatement). The existing discrepancies associated with the
    * 'n' copies of the CVR in the sample are removed, but removeDiscrepancy() is called n+1 times
-<<<<<<< HEAD
-   * in error. The n+1'th call the removeDiscrepancy should throw an exception.
-=======
    * in error. The n+1'th call to the removeDiscrepancy should throw an exception.
->>>>>>> 2bc6a87d
    */
   @Test(expectedExceptions = RuntimeException.class)
   public void testNEBExcessRemovalCausesErrorOther(){
