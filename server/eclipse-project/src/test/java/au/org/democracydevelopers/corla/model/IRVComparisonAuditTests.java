/*
Democracy Developers IRV extensions to colorado-rla.

@copyright 2024 Colorado Department of State

These IRV extensions are designed to connect to a running instance of the raire
service (https://github.com/DemocracyDevelopers/raire-service), in order to
generate assertions that can be audited using colorado-rla.

The colorado-rla IRV extensions are free software: you can redistribute it and/or modify it under the terms
of the GNU Affero General Public License as published by the Free Software Foundation, either
version 3 of the License, or (at your option) any later version.

The colorado-rla IRV extensions are distributed in the hope that it will be useful, but WITHOUT ANY WARRANTY;
without even the implied warranty of MERCHANTABILITY or FITNESS FOR A PARTICULAR PURPOSE.
See the GNU Affero General Public License for more details.

You should have received a copy of the GNU Affero General Public License along with
raire-service. If not, see <https://www.gnu.org/licenses/>.
*/

package au.org.democracydevelopers.corla.model;

import static au.org.democracydevelopers.corla.util.testUtils.log;
import static org.mockito.Mockito.when;
import static org.testng.AssertJUnit.assertEquals;

import au.org.democracydevelopers.corla.model.assertion.Assertion;
import au.org.democracydevelopers.corla.model.assertion.AssertionTests;
import au.org.democracydevelopers.corla.model.assertion.NEBAssertion;
import au.org.democracydevelopers.corla.model.assertion.NENAssertion;
import au.org.democracydevelopers.corla.util.testUtils;
import java.math.BigDecimal;
import java.math.RoundingMode;
import java.util.List;
import java.util.Map;
import java.util.OptionalInt;
import org.apache.log4j.LogManager;
import org.apache.log4j.Logger;
import org.mockito.Mock;
import org.testng.annotations.BeforeClass;
import org.testng.annotations.Test;
import us.freeandfair.corla.model.AuditReason;
import us.freeandfair.corla.model.AuditStatus;
import us.freeandfair.corla.model.CVRAuditInfo;
import us.freeandfair.corla.model.CVRContestInfo;
import us.freeandfair.corla.model.CVRContestInfo.ConsensusValue;
import us.freeandfair.corla.model.CastVoteRecord.RecordType;
import us.freeandfair.corla.model.ContestResult;

import javax.transaction.Transactional;

/**
 * This class contains tests for the functionality present in IRVComparisonAudit.
 * TODO: tests for removing discrepancies -2, -1, 0, 1, 2
 * TODO: tests for risk measurement.
 * TODO: tests of the reaudit ballot workflow.
 * TODO: tests for remaining error modes.
 */
<<<<<<< HEAD
public class IRVComparisonAuditTests extends AssertionTests {
=======
@Transactional
public class IRVComparisonAuditTests extends TestClassWithDatabase {
>>>>>>> 265b4885

  private static final Logger LOGGER = LogManager.getLogger(IRVComparisonAuditTests.class);

  /**
   * Mock of a ContestResult for the contest 'One NEB Assertion Contest'.
   */
  @Mock
  private ContestResult oneNEBContestResult;

  /**
   * Mock of a ContestResult for the contest 'One NEN Assertion Contest'.
   */
  @Mock
  private ContestResult oneNENContestResult;

  /**
   * Mock of a ContestResult for the contest 'One NEN NEB Assertion Contest'.
   */
  @Mock
  private ContestResult oneNENNEBContestResult;

  /**
   * Mock of a ContestResult for the contest 'Multi-County Contest 1'.
   */
  @Mock
  private ContestResult multiCountyContestResult;

  /**
   * Mock of a ContestResult for a contest with no assertions.
   */
  @Mock
  private ContestResult doesNotExistContestResult;

  /**
   * Mock of a ContestResult for the contest 'Test Estimation NEB Only'.
   */
  @Mock
  private ContestResult testEstimationNEBOnly;

  /**
   * Mock of a ContestResult for the contest 'Test Estimation NEN Only'.
   */
  @Mock
  private ContestResult testEstimationNENOnly;

  /**
   * Mock of a ContestResult for the contest 'Test Estimation Mixed Assertions'.
   */
  @Mock
  private ContestResult testEstimationMixedAssertions;

  /**
   * Mock of a ContestResult for the contest 'Mixed Contest'.
   */
  @Mock
  private ContestResult mixedContest;

  /**
   * Mock of a ContestResult for the contest 'Mixed Contest 2'.
   */
  @Mock
  private ContestResult mixedContest2;

  /**
   * Mock of a ContestResult for the contest 'Simple Contest 3'.
   */
  @Mock
  private ContestResult simpleContest3;

  /**
   * Mock of a CVRAuditInfo object, matched to a CVR with id 1.
   */
  @Mock
  private CVRAuditInfo auditInfo;

  /**
   * Initialise mocked objects prior to the first test. Note that the diluted margin
   * returned by ContestResult's for IRV will not have a sensible value, and it will
   * not be used for IRV computations. For testing purposes, we should set it with
   * varied values and ensure that the audit itself is constructed properly.
   */
  @BeforeClass
  public void initContestResultMocks() {
    when(oneNENContestResult.getContestName()).thenReturn("One NEN Assertion Contest");
    when(oneNENContestResult.getDilutedMargin()).thenReturn(BigDecimal.ZERO);
    when(oneNEBContestResult.getContestName()).thenReturn("One NEB Assertion Contest");
    when(oneNEBContestResult.getDilutedMargin()).thenReturn(BigDecimal.valueOf(0.10));
    when(oneNENNEBContestResult.getContestName()).thenReturn("One NEN NEB Assertion Contest");
    when(oneNENNEBContestResult.getDilutedMargin()).thenReturn(BigDecimal.valueOf(0.03));
    when(multiCountyContestResult.getContestName()).thenReturn("Multi-County Contest 1");
    when(multiCountyContestResult.getDilutedMargin()).thenReturn(BigDecimal.valueOf(0.001));
    when(doesNotExistContestResult.getContestName()).thenReturn("Does Not Exist");
    when(doesNotExistContestResult.getDilutedMargin()).thenReturn(BigDecimal.valueOf(0.98));
    when(testEstimationNEBOnly.getContestName()).thenReturn("Test Estimation NEB Only");
    when(testEstimationNEBOnly.getDilutedMargin()).thenReturn(BigDecimal.valueOf(0.01));
    when(testEstimationNENOnly.getContestName()).thenReturn("Test Estimation NEN Only");
    when(testEstimationNENOnly.getDilutedMargin()).thenReturn(BigDecimal.valueOf(0.01));
    when(testEstimationMixedAssertions.getContestName()).thenReturn("Test Estimation Mixed Assertions");
    when(testEstimationMixedAssertions.getDilutedMargin()).thenReturn(BigDecimal.valueOf(0.01));
    when(mixedContest.getContestName()).thenReturn("Mixed Contest");
    when(mixedContest.getDilutedMargin()).thenReturn(BigDecimal.valueOf(0.01));

    when(mixedContest2.getContestName()).thenReturn("Mixed Contest 2");
    when(mixedContest2.getDilutedMargin()).thenReturn(BigDecimal.valueOf(0.05));

    when(simpleContest3.getContestName()).thenReturn("Simple Contest 3");
    when(simpleContest3.getDilutedMargin()).thenReturn(BigDecimal.valueOf(0.02));

    when(auditInfo.id()).thenReturn(1L);
    when(auditInfo.cvr()).thenReturn(cvr);
    when(auditInfo.acvr()).thenReturn(auditedCvr);
  }


  /**
   * Create an IRVComparisonAudit for a contest with no assertions in the database.
   */
  @Test
  public void testCreateIRVAuditNoAssertions(){
    testUtils.log(LOGGER, "testCreateIRVAuditNoAssertions");
    IRVComparisonAudit ca = new IRVComparisonAudit(doesNotExistContestResult, AssertionTests.riskLimit3,
        AuditReason.OPPORTUNISTIC_BENEFITS);

    checkIRVComparisonAudit(ca, AssertionTests.riskLimit3, AuditReason.OPPORTUNISTIC_BENEFITS,
        AuditStatus.NOT_AUDITABLE, 0);

    assertEquals(0, ca.optimisticSamplesToAudit().intValue());
    assertEquals(0, ca.estimatedSamplesToAudit().intValue());

    final List<Assertion> assertions = ca.getAssertions();
    assertEquals(0, assertions.size());
  }

  /**
   * Create an IRVComparisonAudit for a contest with one NEB assertion stored in the database. This
   * assertion has a diluted margin of 0.32.
   */
  @Test
  public void testCreateIRVAuditOneNEBAssertion(){
    testUtils.log(LOGGER, "testCreateIRVAuditOneNEBAssertion");
    IRVComparisonAudit ca = new IRVComparisonAudit(oneNEBContestResult, AssertionTests.riskLimit3,
        AuditReason.COUNTY_WIDE_CONTEST);

    checkIRVComparisonAudit(ca, AssertionTests.riskLimit3, AuditReason.COUNTY_WIDE_CONTEST,
        AuditStatus.NOT_STARTED, 0.32);

    final List<Assertion> assertions = ca.getAssertions();
    assertEquals(1, assertions.size());

    checkNEBAssertion(assertions.get(0), "Alice", "Bob", 0, 0, 0,
        0, 0, 23, 23, 1, Map.of(), 0.32);
  }



  /**
   * Create an IRVComparisonAudit for a contest with one NEN assertion stored in the database. This
   * assertion has a diluted margin of 0.12.
   */
  @Test
  public void testCreateIRVAuditOneNENAssertion(){
    testUtils.log(LOGGER, "testCreateIRVAuditOneNENAssertion");
    IRVComparisonAudit ca = new IRVComparisonAudit(oneNENContestResult, AssertionTests.riskLimit3,
        AuditReason.GEOGRAPHICAL_SCOPE);

    checkIRVComparisonAudit(ca, AssertionTests.riskLimit3, AuditReason.GEOGRAPHICAL_SCOPE,
        AuditStatus.NOT_STARTED, 0.12);

    final List<Assertion> assertions = ca.getAssertions();
    assertEquals(1, assertions.size());

    checkNENAssertion(assertions.get(0), "Alice", "Charlie", List.of("Alice","Charlie",
            "Diego","Bob"), 0, 0, 0, 0, 0, 61,
        61, 1, Map.of(), 0.12);
  }

  /**
   * Create an IRVComparisonAudit for a contest with one NEN and one NEB assertion stored in the
   * database. The smallest diluted margin across these assertions is 0.1.
   */
  @Test
  public void testCreateIRVAuditOneNENNEBAssertion(){
    testUtils.log(LOGGER, "testCreateIRVAuditOneNENNEBAssertion");
    IRVComparisonAudit ca = new IRVComparisonAudit(oneNENNEBContestResult, AssertionTests.riskLimit3,
        AuditReason.COUNTY_WIDE_CONTEST);

    checkIRVComparisonAudit(ca, AssertionTests.riskLimit3, AuditReason.COUNTY_WIDE_CONTEST,
        AuditStatus.NOT_STARTED, 0.1);

    final List<Assertion> assertions = ca.getAssertions();
    assertEquals(2, assertions.size());

    checkNEBAssertion(assertions.get(0), "Amanda", "Liesl", 0, 0,
        0, 0, 0, 73, 73, 1, Map.of(), 0.1);

    checkNENAssertion(assertions.get(1), "Amanda", "Wendell", List.of("Liesl","Wendell",
            "Amanda"), 0, 0, 0, 0, 0, 15,
        15, 1, Map.of(), 0.5);
  }

  /**
   * Create an IRVComparisonAudit for a multi-county contest with two NEBs and one NEN stored in the
   * database. The smallest diluted margin across these assertions is 0.1.
   */
  @Test
  public void testCreateIRVAuditMultiCountyContest(){
    testUtils.log(LOGGER, "testCreateIRVAuditMultiCountyContest");
    IRVComparisonAudit ca = new IRVComparisonAudit(multiCountyContestResult,
        AssertionTests.riskLimit3, AuditReason.CLOSE_CONTEST);

    checkIRVComparisonAudit(ca, AssertionTests.riskLimit3, AuditReason.CLOSE_CONTEST,
        AuditStatus.NOT_STARTED, 0.001);

    final List<Assertion> assertions = ca.getAssertions();
    assertEquals(3, assertions.size());

    checkNEBAssertion(assertions.get(0), "Charlie C. Chaplin", "Alice P. Mangrove",
        0, 0, 0, 0, 0, 729, 729,
        1, Map.of(), 0.01);

    checkNEBAssertion(assertions.get(1), "Alice P. Mangrove", "Al (Bob) Jones",
        0, 0, 0, 0, 0, 105, 105,
        1, Map.of(), 0.07);

    checkNENAssertion(assertions.get(2), "Alice P. Mangrove", "West W. Westerson",
        List.of("West W. Westerson","Alice P. Mangrove"), 0, 0, 0,
        0, 0, 7287, 7287, 1, Map.of(), 0.001);
  }

  /**
   * Test the IRVComparisonAudit::initialSamplesToAudit() method for a fresh IRVComparisonAudit
   * containing only NEB assertions.
   */
  @Test
  public void testInitialOptimisticSampleSizeNEBOnly(){
    log(LOGGER, "testInitialOptimisticSampleSizeNEBOnly");
    IRVComparisonAudit ca = new IRVComparisonAudit(testEstimationNEBOnly,
        AssertionTests.riskLimit3, AuditReason.CLOSE_CONTEST);

    checkIRVComparisonAudit(ca, AssertionTests.riskLimit3, AuditReason.CLOSE_CONTEST,
        AuditStatus.NOT_STARTED, 0.01);

    final List<Assertion> assertions = ca.getAssertions();
    assertEquals(4, assertions.size());

    checkNEBAssertion(assertions.get(0), "A", "B",
        0, 0, 0, 0, 0, 729, 729,
        1, Map.of(), 0.01);

    checkNEBAssertion(assertions.get(1), "B", "C",
        0, 0, 0, 0, 0, 459, 459,
        1, Map.of(), 0.0159);

    checkNEBAssertion(assertions.get(2), "F", "G",
        0, 0, 0, 1, 0, 48, 48,
        1, Map.of(1L, -2), 0.12345);

    checkNEBAssertion(assertions.get(3), "H", "I",
        1, 1, 0, 0, 0, 47, 47,
        1, Map.of(1L, 1, 2L, 2), 0.33247528);

    assertEquals(729, ca.initialSamplesToAudit());
  }

  /**
   * Test the IRVComparisonAudit::initialSamplesToAudit() method for a fresh IRVComparisonAudit
   * containing only NEN assertions.
   */
  @Test
  public void testInitialOptimisticSampleSizeNENOnly(){
    log(LOGGER, "testInitialOptimisticSampleSizeNENOnly");
    IRVComparisonAudit ca = new IRVComparisonAudit(testEstimationNENOnly,
        AssertionTests.riskLimit3, AuditReason.CLOSE_CONTEST);

    checkIRVComparisonAudit(ca, AssertionTests.riskLimit3, AuditReason.CLOSE_CONTEST,
        AuditStatus.NOT_STARTED, 0.01);

    final List<Assertion> assertions = ca.getAssertions();
    assertEquals(4, assertions.size());

    checkNENAssertion(assertions.get(0), "A", "B", List.of("A","B"),
        0, 0, 0, 0, 0, 729, 729,
        1, Map.of(), 0.01);

    checkNENAssertion(assertions.get(1), "B", "C", List.of("B","C"),
        0, 0, 0, 0, 0, 459, 459,
        1, Map.of(), 0.0159);

    checkNENAssertion(assertions.get(2), "F", "G", List.of("F","G"),
        0, 0, 0, 1, 0, 48, 48,
        1, Map.of(1L, -2), 0.12345);

    checkNENAssertion(assertions.get(3), "H", "I", List.of("H","I"),
        1, 1, 0, 0, 0, 47, 47,
        1, Map.of(1L, 1, 2L, 2), 0.33247528);

    assertEquals(729, ca.initialSamplesToAudit());
  }

  /**
   * Test the IRVComparisonAudit::initialSamplesToAudit() method for a fresh IRVComparisonAudit
   * containing only NEN assertions.
   */
  @Test
  public void testInitialOptimisticSampleSizeMixedAssertions(){
    log(LOGGER, "testInitialOptimisticSampleSizeMixedAssertions");
    IRVComparisonAudit ca = new IRVComparisonAudit(testEstimationMixedAssertions,
        AssertionTests.riskLimit3, AuditReason.CLOSE_CONTEST);

    checkIRVComparisonAudit(ca, AssertionTests.riskLimit3, AuditReason.CLOSE_CONTEST,
        AuditStatus.NOT_STARTED, 0.01);

    final List<Assertion> assertions = ca.getAssertions();
    assertEquals(8, assertions.size());

    checkNEBAssertion(assertions.get(0), "A", "B",
        0, 0, 0, 0, 0, 729, 729,
        1, Map.of(), 0.01);

    checkNEBAssertion(assertions.get(1), "B", "C",
        0, 0, 0, 0, 0, 459, 459,
        1, Map.of(), 0.0159);

    checkNEBAssertion(assertions.get(2), "F", "G",
        0, 0, 0, 1, 0, 48, 48,
        1, Map.of(1L, -2), 0.12345);

    checkNEBAssertion(assertions.get(3), "H", "I",
        1, 1, 0, 0, 0, 47, 47,
        1, Map.of(1L, 1, 2L, 2), 0.33247528);

    checkNENAssertion(assertions.get(4), "A", "B", List.of("A","B"),
        0, 0, 0, 0, 0, 729, 729,
        1, Map.of(), 0.01);

    checkNENAssertion(assertions.get(5), "B", "C", List.of("B","C"),
        0, 0, 0, 0, 0, 459, 459,
        1, Map.of(), 0.0159);

    checkNENAssertion(assertions.get(6), "F", "G", List.of("F","G"),
        0, 0, 0, 1, 0, 48, 48,
        1, Map.of(1L, -2), 0.12345);

    checkNENAssertion(assertions.get(7), "H", "I", List.of("H","I"),
        1, 1, 0, 0, 0, 47, 47,
        1, Map.of(1L, 1, 2L, 2), 0.33247528);

    assertEquals(729, ca.initialSamplesToAudit());
  }


  /**
   * Two CastVoteRecord's with a blank vote will not trigger a discrepancy.
   */
  @Test(dataProvider = "AuditedRecordTypes", dataProviderClass = AssertionTests.class)
  public void testComputeDiscrepancyNone1(RecordType auditedType){
    testComputeDiscrepancyNone(blank, auditedType, "Mixed Contest");
  }

  /**
   * Two CastVoteRecord's with a single vote for "A" will not trigger a discrepancy.
   */
  @Test(dataProvider = "AuditedRecordTypes", dataProviderClass = AssertionTests.class)
  public void testComputeDiscrepancyNone2(RecordType auditedType){
    testComputeDiscrepancyNone(A, auditedType, "Mixed Contest");
  }

  /**
   * Two CastVoteRecord's with a single vote for "B" will not trigger a discrepancy.
   */
  @Test(dataProvider = "AuditedRecordTypes", dataProviderClass = AssertionTests.class)
  public void testComputeDiscrepancyNone3(RecordType auditedType){
    testComputeDiscrepancyNone(B, auditedType, "Mixed Contest");
  }

  /**
   * Two CastVoteRecord's with a vote for "A", "B", "C", "D" will not trigger a discrepancy.
   */
  @Test(dataProvider = "AuditedRecordTypes", dataProviderClass = AssertionTests.class)
  public void testNENComputeDiscrepancyNone4(RecordType auditedType){
    testComputeDiscrepancyNone(ABCD, auditedType, "Mixed Contest");
  }

  /**
   * Two CastVoteRecord's with a vote for "B", "A", "C", "D" will not trigger a discrepancy.
   */
  @Test(dataProvider = "AuditedRecordTypes", dataProviderClass = AssertionTests.class)
  public void testNENComputeDiscrepancyNone5(RecordType auditedType){
    testComputeDiscrepancyNone(BACD, auditedType, "Mixed Contest");
  }

  /**
   * If we call recordDiscrepancy() for a CVR for which no computed discrepancies exist, with any
   * discrepancy type, an exception will be thrown.
   */
  @Test(dataProvider = "DiscrepancyTypes", dataProviderClass = AssertionTests.class,
    expectedExceptions = IllegalArgumentException.class)
  public void testNENRecordNoDiscrepancy(int theType){
    IRVComparisonAudit ca = testComputeDiscrepancyNone(BACD, RecordType.AUDITOR_ENTERED,
        "Mixed Contest");

    ca.recordDiscrepancy(auditInfo, theType);
  }

  /**
   * Discrepancy computation for 'Mixed Contest' with CVR "A" and audited ballot "A", "B", "C" ,"D".
   * The maximum discrepancy is 0.
   */
  @Test(dataProvider = "AuditedRecordTypes", dataProviderClass = AssertionTests.class)
  public void testComputeDiscrepancyCVR_A_ACVR_ABCD(RecordType auditedType){
    log(LOGGER, String.format("testComputeDiscrepancyCVR_A_ACVR_ABCD[%s]", auditedType));
    resetMocks(A, ABCD, RecordType.UPLOADED, ConsensusValue.YES, auditedType, "Mixed Contest");
    IRVComparisonAudit ca = createIRVComparisonAuditMixed();

    final OptionalInt d = ca.computeDiscrepancy(cvr, auditedCvr);
    assert(d.isPresent());
    assertEquals(0, d.getAsInt());

    // Note that computeDiscrepancy() does not update internal discrepancy counts, only
    // recordDiscrepancy() and removeDiscrepancy() do.
    checkDiscrepancies(ca, 0, 0, 0, 0, 0);
  }

  /**
   * Test that if we follow up discrepancy computation with an invalid call to recordDiscrepancy().
   * (Invalid in the sense that the provided discrepancy type is not the maximum across the
   * audit's assertions for the given CVR).
   */
  @Test(expectedExceptions = IllegalArgumentException.class)
  public void testRecordWrongDiscrepancy(){
    log(LOGGER, "testRecordWrongDiscrepancy");
    resetMocks(A, ABCD, RecordType.UPLOADED, ConsensusValue.YES, RecordType.AUDITOR_ENTERED,
        "Mixed Contest");
    IRVComparisonAudit ca = createIRVComparisonAuditMixed();

    final OptionalInt d = ca.computeDiscrepancy(cvr, auditedCvr);
    assert(d.isPresent());
    assertEquals(0, d.getAsInt());

    // Note that computeDiscrepancy() does not update internal discrepancy counts, only
    // recordDiscrepancy() and removeDiscrepancy() do.
    checkDiscrepancies(ca, 0, 0, 0, 0, 0);

    ca.recordDiscrepancy(auditInfo,2); // Should throw an exception
  }

  /**
   * Discrepancy computation for 'Mixed Contest' with CVR "A","B","C","D" and audited ballot
   * "B","A","C","D" and recording of the resulting maximum discrepancy of type 2.
   */
  @Test(dataProvider = "AuditedRecordTypes", dataProviderClass = AssertionTests.class)
  public void testComputeRecordDiscrepancyCVR_ABCD_ACVR_BACD(RecordType auditedType){
    log(LOGGER, String.format("testComputeRecordDiscrepancyCVR_ABCD_ACVR_BACD[%s]", auditedType));
    resetMocks(ABCD, BACD, RecordType.UPLOADED, ConsensusValue.YES, auditedType, "Mixed Contest");
    IRVComparisonAudit ca = createIRVComparisonAuditMixed();

    final OptionalInt d = ca.computeDiscrepancy(cvr, auditedCvr);
    assert(d.isPresent());
    assertEquals(2, d.getAsInt());

    // Note that computeDiscrepancy() does not update internal discrepancy counts, only
    // recordDiscrepancy() and removeDiscrepancy() do.
    checkDiscrepancies(ca, 0, 0, 0, 0, 0);

    ca.addContestCVRIds(List.of(1L));
    ca.recordDiscrepancy(auditInfo, 2);

    checkDiscrepancies(ca, 0, 1, 0, 0, 0);
  }

  /**
   * Discrepancy computation for 'Mixed Contest' with CVR "A","B","C","D" and audited ballot
   * "B","A","C","D" and recording of the resulting maximum discrepancy of type 2 in the context
   * where the base ComparisonAudit does not "cover" the CVR. An exception should be thrown.
   */
  @Test(dataProvider = "AuditedRecordTypes", dataProviderClass = AssertionTests.class,
      expectedExceptions = RuntimeException.class)
  public void testComputeRecordDiscrepancyNoCover(RecordType auditedType){
    log(LOGGER, String.format("testComputeRecordDiscrepancyNoCover[%s]", auditedType));
    resetMocks(ABCD, BACD, RecordType.UPLOADED, ConsensusValue.YES, auditedType, "Mixed Contest");
    IRVComparisonAudit ca = createIRVComparisonAuditMixed();

    final OptionalInt d = ca.computeDiscrepancy(cvr, auditedCvr);
    assert(d.isPresent());
    assertEquals(2, d.getAsInt());

    // Note that computeDiscrepancy() does not update internal discrepancy counts, only
    // recordDiscrepancy() and removeDiscrepancy() do.
    checkDiscrepancies(ca, 0, 0, 0, 0, 0);

    // This call should throw an exception as the CVR ID (1L) is not 'covered' by the audit.
    ca.recordDiscrepancy(auditInfo, 2);
  }

  /**
   * Discrepancy computation for 'Mixed Contest' with CVR "B","A","C","D" and audited ballot
   * "A","B","C","D". The maximum discrepancy is 1.
   */
  @Test(dataProvider = "AuditedRecordTypes", dataProviderClass = AssertionTests.class)
  public void testComputeDiscrepancyCVR_BACD_ACVR_ABCD(RecordType auditedType){
    log(LOGGER, String.format("testComputeDiscrepancyCVR_BACD_ACVR_ABCD[%s]", auditedType));
    resetMocks(BACD, ABCD, RecordType.UPLOADED, ConsensusValue.YES, auditedType, "Mixed Contest");
    IRVComparisonAudit ca = createIRVComparisonAuditMixed();

    final OptionalInt d = ca.computeDiscrepancy(cvr, auditedCvr);
    assert(d.isPresent());
    assertEquals(1, d.getAsInt());

    // Note that computeDiscrepancy() does not update internal discrepancy counts, only
    // recordDiscrepancy() and removeDiscrepancy() do.
    checkDiscrepancies(ca, 0, 0, 0, 0, 0);
  }

  /**
   * Discrepancy computation and recording for 'Mixed Contest' with CVR "B","A","C","D" and
   * audited ballot "A","B","C","D". The maximum discrepancy is 1.
   */
  @Test(dataProvider = "AuditedRecordTypes", dataProviderClass = AssertionTests.class)
  public void testComputeRecordDiscrepancyCVR_BACD_ACVR_ABCD(RecordType auditedType){
    log(LOGGER, String.format("testComputeRecordDiscrepancyCVR_BACD_ACVR_ABCD[%s]", auditedType));
    resetMocks(BACD, ABCD, RecordType.UPLOADED, ConsensusValue.YES, auditedType, "Mixed Contest");
    IRVComparisonAudit ca = createIRVComparisonAuditMixed();

    final OptionalInt d = ca.computeDiscrepancy(cvr, auditedCvr);
    assert(d.isPresent());
    assertEquals(1, d.getAsInt());

    // Note that computeDiscrepancy() does not update internal discrepancy counts, only
    // recordDiscrepancy() and removeDiscrepancy() do.
    checkDiscrepancies(ca, 0, 0, 0, 0, 0);

    ca.addContestCVRIds(List.of(1L));
    ca.recordDiscrepancy(auditInfo, 1);

    checkDiscrepancies(ca, 1, 0, 0, 0, 0);
  }

  /**
   * Discrepancy computation and recording for 'Mixed Contest 2' with CVR "B","A","C","D" and
   * audited ballot "A","B","C","D". The maximum discrepancy is -1.
   */
  @Test(dataProvider = "AuditedRecordTypes", dataProviderClass = AssertionTests.class)
  public void testComputeRecordDiscrepancyCVR_BACD_ACVR_ABCD_mixed2(RecordType auditedType){
    log(LOGGER, String.format("testComputeRecordDiscrepancyCVR_BACD_ACVR_ABCD_mixed2[%s]", auditedType));
    resetMocks(BACD, ABCD, RecordType.UPLOADED, ConsensusValue.YES, auditedType, "Mixed Contest 2");
    IRVComparisonAudit ca = createIRVComparisonAuditMixed2();

    final OptionalInt d = ca.computeDiscrepancy(cvr, auditedCvr);
    assert(d.isPresent());
    assertEquals(-1, d.getAsInt());

    // Note that computeDiscrepancy() does not update internal discrepancy counts, only
    // recordDiscrepancy() and removeDiscrepancy() do.
    checkDiscrepancies(ca, 0, 0, 0, 0, 0);

    ca.addContestCVRIds(List.of(1L));
    ca.recordDiscrepancy(auditInfo, -1);

    checkDiscrepancies(ca, 0, 0, 1, 0, 0);
  }

  /**
   * Discrepancy computation and recording for 'Simple Contest 3' with CVR "B","A","C","D" and
   * audited ballot "A","B","C","D". The maximum discrepancy is -2.
   */
  @Test(dataProvider = "AuditedRecordTypes", dataProviderClass = AssertionTests.class)
  public void testComputeRecordDiscrepancyCVR_BACD_ACVR_ABCD_simple3(RecordType auditedType){
    log(LOGGER, String.format("testComputeRecordDiscrepancyCVR_BACD_ACVR_ABCD_simple3[%s]", auditedType));
    resetMocks(BACD, ABCD, RecordType.UPLOADED, ConsensusValue.YES, auditedType, "Simple Contest 3");
    IRVComparisonAudit ca = createIRVComparisonAuditSimple3();

    final OptionalInt d = ca.computeDiscrepancy(cvr, auditedCvr);
    assert(d.isPresent());
    assertEquals(-2, d.getAsInt());

    // Note that computeDiscrepancy() does not update internal discrepancy counts, only
    // recordDiscrepancy() and removeDiscrepancy() do.
    checkDiscrepancies(ca, 0, 0, 0, 0, 0);

    ca.addContestCVRIds(List.of(1L));
    ca.recordDiscrepancy(auditInfo, -2);

    checkDiscrepancies(ca, 0, 0, 0, 1, 0);
  }

  /**
   * Discrepancy computation for 'Mixed Contest' with CVR "A" and audited ballot "B". The maximum
   * discrepancy is 2.
   */
  @Test(dataProvider = "AuditedRecordTypes", dataProviderClass = AssertionTests.class)
  public void testComputeDiscrepancyCVR_A_ACVR_B(RecordType auditedType){
    log(LOGGER, String.format("testComputeDiscrepancyCVR_A_ACVR_B[%s]", auditedType));
    resetMocks(A, B, RecordType.UPLOADED, ConsensusValue.YES, auditedType, "Mixed Contest");
    IRVComparisonAudit ca = createIRVComparisonAuditMixed();

    final OptionalInt d = ca.computeDiscrepancy(cvr, auditedCvr);
    assert(d.isPresent());
    assertEquals(2, d.getAsInt());

    // Note that computeDiscrepancy() does not update internal discrepancy counts, only
    // recordDiscrepancy() and removeDiscrepancy() do.
    checkDiscrepancies(ca, 0, 0, 0, 0, 0);
  }

  /**
   * Discrepancy computation for 'Mixed Contest' with CVR "B" and audited ballot "A". The maximum
   * discrepancy is 1.
   */
  @Test(dataProvider = "AuditedRecordTypes", dataProviderClass = AssertionTests.class)
  public void testComputeDiscrepancyCVR_B_ACVR_A(RecordType auditedType){
    log(LOGGER, String.format("testComputeDiscrepancyCVR_B_ACVR_A[%s]", auditedType));
    resetMocks(B, A, RecordType.UPLOADED, ConsensusValue.YES, auditedType, "Mixed Contest");
    IRVComparisonAudit ca = createIRVComparisonAuditMixed();

    final OptionalInt d = ca.computeDiscrepancy(cvr, auditedCvr);
    assert(d.isPresent());
    assertEquals(1, d.getAsInt());

    // Note that computeDiscrepancy() does not update internal discrepancy counts, only
    // recordDiscrepancy() and removeDiscrepancy() do.
    checkDiscrepancies(ca, 0, 0, 0, 0, 0);
  }

  /**
   * Discrepancy computation for 'Mixed Contest' with CVR blank and audited ballot "A","B","C","D".
   * The maximum discrepancy is 0.
   */
  @Test(dataProvider = "AuditedRecordTypes", dataProviderClass = AssertionTests.class)
  public void testComputeDiscrepancyCVR_blank_ACVR_ABCD(RecordType auditedType){
    log(LOGGER, String.format("testComputeDiscrepancyCVR_blank_ACVR_ABCD[%s]", auditedType));
    resetMocks(blank, ABCD, RecordType.UPLOADED, ConsensusValue.YES, auditedType, "Mixed Contest");
    IRVComparisonAudit ca = createIRVComparisonAuditMixed();

    final OptionalInt d = ca.computeDiscrepancy(cvr, auditedCvr);
    assert(d.isPresent());
    assertEquals(0, d.getAsInt());

    // Note that computeDiscrepancy() does not update internal discrepancy counts, only
    // recordDiscrepancy() and removeDiscrepancy() do.
    checkDiscrepancies(ca, 0, 0, 0, 0, 0);
  }

  /**
   * Discrepancy computation and recording for 'Mixed Contest' with CVR blank and audited ballot
   * "A","B","C","D". The maximum discrepancy is 0.
   */
  @Test(dataProvider = "AuditedRecordTypes", dataProviderClass = AssertionTests.class)
  public void testComputeRecordDiscrepancyCVR_blank_ACVR_ABCD(RecordType auditedType){
    log(LOGGER, String.format("testComputeRecordDiscrepancyCVR_blank_ACVR_ABCD[%s]", auditedType));
    resetMocks(blank, ABCD, RecordType.UPLOADED, ConsensusValue.YES, auditedType, "Mixed Contest");
    IRVComparisonAudit ca = createIRVComparisonAuditMixed();

    final OptionalInt d = ca.computeDiscrepancy(cvr, auditedCvr);
    assert(d.isPresent());
    assertEquals(0, d.getAsInt());

    // Note that computeDiscrepancy() does not update internal discrepancy counts, only
    // recordDiscrepancy() and removeDiscrepancy() do.
    checkDiscrepancies(ca, 0, 0, 0, 0, 0);

    ca.addContestCVRIds(List.of(1L));
    ca.recordDiscrepancy(auditInfo, 0);

    checkDiscrepancies(ca, 0, 0, 0, 0, 1);
  }

  /**
   * Discrepancy computation for 'Mixed Contest' with CVR "A","B","C","D" and audited ballot blank.
   * The maximum discrepancy is 0.
   */
  @Test(dataProvider = "AuditedRecordTypes", dataProviderClass = AssertionTests.class)
  public void testComputeDiscrepancyCVR_ABCD_ACVR_blank(RecordType auditedType){
    log(LOGGER, String.format("testComputeDiscrepancyCVR_ABCD_ACVR_blank[%s]", auditedType));
    resetMocks(blank, ABCD, RecordType.UPLOADED, ConsensusValue.YES, auditedType, "Mixed Contest");
    IRVComparisonAudit ca = createIRVComparisonAuditMixed();

    final OptionalInt d = ca.computeDiscrepancy(cvr, auditedCvr);
    assert(d.isPresent());
    assertEquals(0, d.getAsInt());

    // Note that computeDiscrepancy() does not update internal discrepancy counts, only
    // recordDiscrepancy() and removeDiscrepancy() do.
    checkDiscrepancies(ca, 0, 0, 0, 0, 0);
  }

  /**
   * Check that the discrepancy counts in the given IRVComparisonAudit are as specified by the
   * given parameters.
   * @param ca IRVComparisonAudit whose discrepancy counts we want to check.
   * @param o1 Number of expected one vote overstatements.
   * @param o2 Number of expected two vote overstatements.
   * @param u1 Number of expected one vote understatements.
   * @param u2 Number of expected two vote understatements.
   * @param o Number of expected "other" discrepancies.
   */
  private void checkDiscrepancies(final IRVComparisonAudit ca, int o1, int o2, int u1, int u2, int o){
    assertEquals(o1, ca.discrepancyCount(1));
    assertEquals(o2, ca.discrepancyCount(2));
    assertEquals(u1, ca.discrepancyCount(-1));
    assertEquals(u2, ca.discrepancyCount(-2));
    assertEquals(o, ca.discrepancyCount(0));
  }

  /**
   * Check that an IRVComparisonAudit will recognise when there is no discrepancy between a CVR and
   * audited ballot. The given vote configuration is used as the CVRContestInfo field in the CVR and
   * audited ballot CastVoteRecords.
   * @param info A vote configuration.
   * @param contestName Name of the vote's contest.
   * @return The IRVComparisonAudit constructed during the check.
   */
  private IRVComparisonAudit testComputeDiscrepancyNone(CVRContestInfo info, RecordType auditedType,
      final String contestName) {
    log(LOGGER, String.format("testComputeDiscrepancyNone[%s;%s]", info.choices(), auditedType));
    resetMocks(info, info, RecordType.UPLOADED, ConsensusValue.YES, auditedType, contestName);
    IRVComparisonAudit ca = createIRVComparisonAuditMixed();

    assert(ca.computeDiscrepancy(cvr, auditedCvr).isEmpty());

    checkDiscrepancies(ca, 0, 0, 0, 0, 0);
    return ca;
  }

  /**
   * Create and return an IRVComparisonAudit for the contest 'Mixed Contest'.
   * @return IRVComparisonAudit for the contest 'Mixed Contest'.
   */
  private IRVComparisonAudit createIRVComparisonAuditMixed(){
    IRVComparisonAudit ca = new IRVComparisonAudit(mixedContest,
        AssertionTests.riskLimit3, AuditReason.OPPORTUNISTIC_BENEFITS);

    checkIRVComparisonAudit(ca, AssertionTests.riskLimit3, AuditReason.OPPORTUNISTIC_BENEFITS,
        AuditStatus.NOT_STARTED, 0.01);

    final List<Assertion> assertions = ca.getAssertions();
    assertEquals(5, assertions.size());

    return ca;
  }

  /**
   * Create and return an IRVComparisonAudit for the contest 'Mixed Contest 2'.
   * @return IRVComparisonAudit for the contest 'Mixed Contest 2'.
   */
  private IRVComparisonAudit createIRVComparisonAuditMixed2(){
    IRVComparisonAudit ca = new IRVComparisonAudit(mixedContest2,
        AssertionTests.riskLimit3, AuditReason.OPPORTUNISTIC_BENEFITS);

    checkIRVComparisonAudit(ca, AssertionTests.riskLimit3, AuditReason.OPPORTUNISTIC_BENEFITS,
        AuditStatus.NOT_STARTED, 0.05);

    final List<Assertion> assertions = ca.getAssertions();
    assertEquals(2, assertions.size());

    return ca;
  }

  /**
   * Create and return an IRVComparisonAudit for the contest 'Simple Contest 3'.
   * @return IRVComparisonAudit for the contest 'Simple Contest 3'.
   */
  private IRVComparisonAudit createIRVComparisonAuditSimple3(){
    IRVComparisonAudit ca = new IRVComparisonAudit(simpleContest3,
        AssertionTests.riskLimit3, AuditReason.OPPORTUNISTIC_BENEFITS);

    checkIRVComparisonAudit(ca, AssertionTests.riskLimit3, AuditReason.OPPORTUNISTIC_BENEFITS,
        AuditStatus.NOT_STARTED, 0.02);

    final List<Assertion> assertions = ca.getAssertions();
    assertEquals(1, assertions.size());

    return ca;
  }

  /**
   * A method to check that the given IRVComparisonAudit has been initialised properly.
   * @param ca IRVComparisonAudit to check.
   * @param risk Risk limit of the audit.
   * @param reason Reason for the audit.
   * @param status Current status of the audit.
   * @param dilutedMargin Diluted margin of the contest being audited.
   */
  private void checkIRVComparisonAudit(final IRVComparisonAudit ca, final BigDecimal risk,
      final AuditReason reason, final AuditStatus status, double dilutedMargin){

    assertEquals(status, ca.auditStatus());
    assertEquals(reason, ca.auditReason());
    assertEquals(0, ca.getAuditedSampleCount().intValue());

    assertEquals(0, ca.disagreementCount());
    assertEquals(0, ca.getOverstatements().intValue());

    checkDiscrepancies(ca, 0, 0, 0, 0, 0);

    assertEquals(0, testUtils.doubleComparator.compare(
        risk.doubleValue(), ca.getRiskLimit().doubleValue()));

    assertEquals(0, testUtils.doubleComparator.compare(
        dilutedMargin, ca.getDilutedMargin().doubleValue()));
  }

  /**
   * Check that the given NEB assertion has the given characteristics.
   * @param a Assertion to check.
   * @param winner Expected winner of the assertion.
   * @param loser Expected loser of the assertion.
   * @param oneOver Expected number of one vote overstatements.
   * @param twoOver Expected number of two vote overstatements.
   * @param oneUnder Expected number of one vote understatements.
   * @param twoUnder Expected number of two vote understatements.
   * @param other Expected number of "other" discrepancies.
   * @param optimistic Expected optimistic sample size.
   * @param estimated Expected estimated sample size.
   * @param risk Expected current risk of the assertion.
   * @param cvrDiscrepancy Expected CVR ID-discrepancy map.
   * @param dilutedMargin Expected diluted margin.
   */
  private void checkNEBAssertion(final Assertion a, final String winner, final String loser,
      int oneOver, int twoOver, int oneUnder, int twoUnder, int other, int optimistic,
      int estimated, double risk, final Map<Long,Integer> cvrDiscrepancy, double dilutedMargin){

    assert(a instanceof NEBAssertion);

    final String expected = String.format("%s NEB %s: oneOver = %d; two Over = %d; oneUnder = %d, " +
            "twoUnder = %d; other = %d; optimistic = %d; estimated = %d; risk %f.", winner, loser,
        oneOver, twoOver, oneUnder, twoUnder, other, optimistic, estimated,
        BigDecimal.valueOf(risk).setScale(Assertion.RISK_DECIMALS, RoundingMode.HALF_UP));

    assertEquals(expected, a.getDescription());
    assertEquals(cvrDiscrepancy, a.getCvrDiscrepancy());

    assertEquals(0, testUtils.doubleComparator.compare(dilutedMargin,
        a.getDilutedMargin().doubleValue()));
  }

  /**
   * Check that the given NEN assertion has the given characteristics.
   * @param a Assertion to check.
   * @param winner Expected winner of the assertion.
   * @param loser Expected loser of the assertion.
   * @param continuing Expected list of assumed continuing candidates.
   * @param oneOver Expected number of one vote overstatements.
   * @param twoOver Expected number of two vote overstatements.
   * @param oneUnder Expected number of one vote understatements.
   * @param twoUnder Expected number of two vote understatements.
   * @param other Expected number of "other" discrepancies.
   * @param optimistic Expected optimistic sample size.
   * @param estimated Expected estimated sample size.
   * @param risk Expected current risk of the assertion.
   * @param cvrDiscrepancy Expected CVR ID-discrepancy map.
   * @param dilutedMargin Expected diluted margin.
   */
  private void checkNENAssertion(final Assertion a, final String winner, final String loser,
      final List<String> continuing, int oneOver, int twoOver, int oneUnder, int twoUnder, int other,
      int optimistic, int estimated, double risk, final Map<Long,Integer> cvrDiscrepancy, double dilutedMargin){

    assert(a instanceof NENAssertion);

    final String expected = String.format("%s NEN %s assuming (%s) are continuing: oneOver = %d; " +
            "two Over = %d; oneUnder = %d, twoUnder = %d; other = %d; optimistic = %d; estimated = %d; " +
            "risk %f.", winner, loser, continuing, oneOver, twoOver, oneUnder, twoUnder, other,
            optimistic, estimated, BigDecimal.valueOf(risk).setScale(Assertion.RISK_DECIMALS,
            RoundingMode.HALF_UP));

    assertEquals(expected, a.getDescription());
    assertEquals(cvrDiscrepancy, a.getCvrDiscrepancy());

    assertEquals(0, testUtils.doubleComparator.compare(dilutedMargin,
        a.getDilutedMargin().doubleValue()));
  }
}<|MERGE_RESOLUTION|>--- conflicted
+++ resolved
@@ -57,12 +57,8 @@
  * TODO: tests of the reaudit ballot workflow.
  * TODO: tests for remaining error modes.
  */
-<<<<<<< HEAD
+@Transactional
 public class IRVComparisonAuditTests extends AssertionTests {
-=======
-@Transactional
-public class IRVComparisonAuditTests extends TestClassWithDatabase {
->>>>>>> 265b4885
 
   private static final Logger LOGGER = LogManager.getLogger(IRVComparisonAuditTests.class);
 
@@ -176,7 +172,6 @@
     when(auditInfo.acvr()).thenReturn(auditedCvr);
   }
 
-
   /**
    * Create an IRVComparisonAudit for a contest with no assertions in the database.
    */
