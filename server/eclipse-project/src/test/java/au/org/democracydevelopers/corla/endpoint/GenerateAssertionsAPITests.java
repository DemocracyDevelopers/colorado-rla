/*
Democracy Developers IRV extensions to colorado-rla.

@copyright 2024 Colorado Department of State

These IRV extensions are designed to connect to a running instance of the raire
service (https://github.com/DemocracyDevelopers/raire-service), in order to
generate assertions that can be audited using colorado-rla.

The colorado-rla IRV extensions are free software: you can redistribute it and/or modify it under the terms
of the GNU Affero General Public License as published by the Free Software Foundation, either
version 3 of the License, or (at your option) any later version.

The colorado-rla IRV extensions are distributed in the hope that it will be useful, but WITHOUT ANY WARRANTY;
without even the implied warranty of MERCHANTABILITY or FITNESS FOR A PARTICULAR PURPOSE.
See the GNU Affero General Public License for more details.

You should have received a copy of the GNU Affero General Public License along with
raire-service. If not, see <https://www.gnu.org/licenses/>.
*/

package au.org.democracydevelopers.corla.endpoint;

import au.org.democracydevelopers.corla.communication.requestToRaire.GenerateAssertionsRequest;
import au.org.democracydevelopers.corla.communication.responseFromRaire.GenerateAssertionsResponse;
import au.org.democracydevelopers.corla.util.SparkRequestStub;
import au.org.democracydevelopers.corla.util.TestClassWithAuth;
import au.org.democracydevelopers.corla.util.testUtils;
import com.github.tomakehurst.wiremock.WireMockServer;
import com.google.gson.Gson;
import org.apache.http.HttpStatus;
import org.apache.log4j.LogManager;
import org.apache.log4j.Logger;
import org.mockito.MockedStatic;
import org.mockito.Mockito;
import org.mockito.MockitoAnnotations;
import org.testcontainers.containers.PostgreSQLContainer;
import org.testcontainers.ext.ScriptUtils;
import org.testng.annotations.AfterClass;
import org.testng.annotations.BeforeClass;
import org.testng.annotations.Test;
import spark.HaltException;
import spark.Request;
import us.freeandfair.corla.Main;
import us.freeandfair.corla.asm.*;
import us.freeandfair.corla.controller.ContestCounter;
import us.freeandfair.corla.model.AuditReason;
import us.freeandfair.corla.model.Choice;
import us.freeandfair.corla.model.ContestResult;
import us.freeandfair.corla.persistence.Persistence;

import javax.transaction.Transactional;
import java.util.*;

import static au.org.democracydevelopers.corla.endpoint.AbstractAllIrvEndpoint.RAIRE_URL;
import static au.org.democracydevelopers.corla.endpoint.GenerateAssertions.CONTEST_NAME;
import static au.org.democracydevelopers.corla.util.testUtils.*;
import static com.github.tomakehurst.wiremock.client.WireMock.*;
import static org.testng.Assert.*;
import static us.freeandfair.corla.asm.ASMEvent.DoSDashboardEvent.*;
import static us.freeandfair.corla.endpoint.Endpoint.AuthorizationType.STATE;

/**
 * Test the GetAssertions endpoint via the API.
 * This currently tests that the assertion generation request is accepted and blocked in the right
 * circumstances.
 * TODO This really isn't a completely comprehensive set of tests yet.
 * See <a href="https://github.com/DemocracyDevelopers/colorado-rla/issues/125">...</a>
 */
public class GenerateAssertionsAPITests extends TestClassWithAuth {

  /**
   * Class-wide logger.
   */
  private static final Logger LOGGER = LogManager.getLogger(GenerateAssertionsAPITests.class);

  /**
   * Container for the mock-up database.
   */
  private final static PostgreSQLContainer<?> postgres = createTestContainer();

  /**
   * The Generate Assertions endpoint.
   */
  private final GenerateAssertions endpoint = new GenerateAssertions();

  /**
   * Mock response for tinyExample1 contest, which succeeded and is not worth retrying.
   */
  private final static GenerateAssertionsResponse tinyIRVResponse
      = new GenerateAssertionsResponse(tinyIRV, true, false);

  /**
   * Request for tinyExample1 contest, with default/boring parameters for total ballot count and time limit.
   */
  private final static GenerateAssertionsRequest tinyIRVRequest
      = new GenerateAssertionsRequest(tinyIRV, tinyIRVCount, 5,
      tinyIRVCandidates.stream().map(Choice::name).toList());

  /**
   * Raire endpoint for getting assertions.
   */
  private final String raireGenerateAssertionsEndpoint = "/raire/generate-assertions";

  /**
   * Wiremock server for mocking the raire service.
   *
   */
  private WireMockServer wireMockRaireServer;

  /**
   * Base url - this is set up to use the wiremock server, but could be set here to wherever you have the
   * raire-service running to test with that directly.
   */
  private static String baseUrl;

  /**
   * The Properties that will be mocked in Main, specifically for the RAIRE_URL.
   */
  private static final Properties mockProperties = new Properties();

  /**
   * GSON for json interpretation.
   */
  private final static Gson gson = new Gson();

  /**
   * Database init.
   */
  @BeforeClass
  public static void beforeAll() {
<<<<<<< HEAD

    final var containerDelegate = setupContainerStartPostgres(postgres);
=======
    var containerDelegate = setupContainerStartPostgres(postgres);
>>>>>>> 72c15bab

    var s = Persistence.openSession();
    s.beginTransaction();

    // Used to initialize the database, particularly to set the ASM state to the DOS_INITIAL_STATE.
    ScriptUtils.runInitScript(containerDelegate, "SQL/co-counties.sql");
  }

  /**
   * Initialise mocked objects prior to the first test.
   */
  @BeforeClass
  public void initMocks() {

    // Mock successful auth as a state admin.
    MockitoAnnotations.openMocks(this);
    mockAuth("State test 1", 1L, STATE);

    tinyIRVContestResult.setAuditReason(AuditReason.COUNTY_WIDE_CONTEST);
    tinyIRVContestResult.setBallotCount((long) tinyIRVCount);
    tinyIRVContestResult.setWinners(Set.of("Alice"));
    tinyIRVContestResult.addContests(Set.of(tinyIRVExample));

    // Set up default raire server on the port defined in test.properties.
    // You can instead run the real raire service and set baseUrl accordingly,
    // though some tests may fail, depending on whether you have
    // appropriate contests in the database.
    final int rairePort = Integer.parseInt(config.getProperty(generateAssertionsPortNumberString, ""));
    wireMockRaireServer = new WireMockServer(rairePort);
    wireMockRaireServer.start();
    baseUrl = wireMockRaireServer.baseUrl();
    configureFor("localhost", wireMockRaireServer.port());

    // Mock the above-initialized URL for the RAIRE_URL property in Main.
    mockProperties.setProperty(RAIRE_URL, baseUrl);

    // Mock a proper response to the IRV TinyExample1 contest.
    stubFor(post(urlEqualTo(raireGenerateAssertionsEndpoint))
        .withRequestBody(equalToJson(gson.toJson(tinyIRVRequest)))
        .willReturn(aResponse()
            .withStatus(HttpStatus.SC_OK)
            .withHeader("Content-Type", "application/json")
            .withBody(gson.toJson(tinyIRVResponse))));
  }

  @AfterClass
  public void closeMocks() {
    wireMockRaireServer.stop();
  }

  /**
   * Simple test that the assertion generation request is made when in
   * ASM initial state and ASM PARTIAL_AUDIT_INFO_SET states, and not in later states.
   */
  @Test
  @Transactional
  void assertionGenerationBlockedWhenInWrongASMState() {
    testUtils.log(LOGGER, "assertionGenerationBlockedWhenInWrongASMState");

    // Mock the main class; mock its auth as the mocked state admin auth.
    try (MockedStatic<Main> mockedMain = Mockito.mockStatic(Main.class);
         MockedStatic<ContestCounter> mockedCounter = Mockito.mockStatic(ContestCounter.class)) {

      // Mock auth.
      mockedMain.when(Main::authentication).thenReturn(auth);

      // Mock properties, particularly the RAIRE URL.
      mockedMain.when(Main::properties).thenReturn(mockProperties);

      // Mock non-empty contest response (one IRV contest).
      List<ContestResult> mockedContestResults = List.of(tinyIRVContestResult);
      mockedCounter.when(ContestCounter::countAllContests).thenReturn(mockedContestResults);

      // We seem to need a dummy request to run before.
      final Request request = new SparkRequestStub("", Map.of(CONTEST_NAME, tinyIRV));
      endpoint.before(request, response);

      // First test: check that the GenerateAssertions endpoint works when in the initial state
      // (which is set up initially in the database).

      DoSDashboardASM doSDashboardASM = ASMUtilities.asmFor(DoSDashboardASM.class, DoSDashboardASM.IDENTITY);
      assertTrue(doSDashboardASM.isInInitialState());

      String errorBody = "";
      try {
        endpoint.endpointBody(request, response);
        endpoint.after(request, response);
      } catch (HaltException e) {
        errorBody = "Error: " + e.body();
      }
      // There should be no error when the ASM is in the initial state.
      assertEquals(errorBody, "");

      // Now transition to PARTIAL_AUDIT_INFO_SET
      doSDashboardASM.stepEvent(PARTIAL_AUDIT_INFO_EVENT);
      ASMUtilities.save(doSDashboardASM);

      errorBody = "";
      try {
        endpoint.endpointBody(request, response);
        endpoint.after(request, response);
      } catch (HaltException e) {
        errorBody = "Error: " + e.body();
      }
      // There should be still be no error when the ASM is in the PARTIAL_AUDIT_INFO_SET state.
      assertEquals(errorBody, "");

      final String expectedError = "Assertion generation not allowed in current state.";

      // Now transition to COMPLETE_AUDIT_INFO_SET and other, subsequent, states, in which
      // assertion generation is expected to throw an error. Check that it does.
      for (ASMEvent.DoSDashboardEvent event : List.of(
          COMPLETE_AUDIT_INFO_EVENT,
          DOS_START_ROUND_EVENT,
          AUDIT_EVENT,
          DOS_ROUND_COMPLETE_EVENT,
          // DoS can start another round after the earlier round is complete.
          DOS_START_ROUND_EVENT,
          DOS_COUNTY_AUDIT_COMPLETE_EVENT,
          DOS_AUDIT_COMPLETE_EVENT,
          PUBLISH_AUDIT_REPORT_EVENT
      )) {
        doSDashboardASM.stepEvent(event);
        ASMUtilities.save(doSDashboardASM);

        // In this state, assertion generation attempts should throw an error.
        errorBody = "";
        try {
          endpoint.endpointBody(request, response);
          endpoint.after(request, response);
        } catch (HaltException e) {
          errorBody = "Error: " + e.body();
        }
        assertTrue(errorBody.contains(expectedError));
      }
    }
  }
}<|MERGE_RESOLUTION|>--- conflicted
+++ resolved
@@ -129,12 +129,8 @@
    */
   @BeforeClass
   public static void beforeAll() {
-<<<<<<< HEAD
 
     final var containerDelegate = setupContainerStartPostgres(postgres);
-=======
-    var containerDelegate = setupContainerStartPostgres(postgres);
->>>>>>> 72c15bab
 
     var s = Persistence.openSession();
     s.beginTransaction();
