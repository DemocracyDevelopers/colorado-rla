/*
Democracy Developers IRV extensions to colorado-rla.

@copyright 2024 Colorado Department of State

These IRV extensions are designed to connect to a running instance of the raire
service (https://github.com/DemocracyDevelopers/raire-service), in order to
generate assertions that can be audited using colorado-rla.

The colorado-rla IRV extensions are free software: you can redistribute it and/or modify it under the terms
of the GNU Affero General Public License as published by the Free Software Foundation, either
version 3 of the License, or (at your option) any later version.

The colorado-rla IRV extensions are distributed in the hope that it will be useful, but WITHOUT ANY WARRANTY;
without even the implied warranty of MERCHANTABILITY or FITNESS FOR A PARTICULAR PURPOSE.
See the GNU Affero General Public License for more details.

You should have received a copy of the GNU Affero General Public License along with
raire-service. If not, see <https://www.gnu.org/licenses/>.
*/

package au.org.democracydevelopers.corla.workflows;

import static au.org.democracydevelopers.corla.util.PropertiesLoader.loadProperties;
import static java.lang.Math.max;
import static org.testng.Assert.assertEquals;
import static org.testng.Assert.assertFalse;
import static org.testng.Assert.assertNull;
import static org.testng.Assert.assertTrue;
import static us.freeandfair.corla.asm.ASMState.CountyDashboardState.COUNTY_AUDIT_COMPLETE;
import static us.freeandfair.corla.asm.ASMState.DoSDashboardState.COMPLETE_AUDIT_INFO_SET;
import static us.freeandfair.corla.asm.ASMState.DoSDashboardState.DOS_INITIAL_STATE;
import static us.freeandfair.corla.asm.ASMState.DoSDashboardState.PARTIAL_AUDIT_INFO_SET;

import au.org.democracydevelopers.corla.endpoint.EstimateSampleSizes;
import au.org.democracydevelopers.corla.util.TestClassWithDatabase;
import io.restassured.path.json.JsonPath;
import java.io.IOException;
import java.math.BigDecimal;
import java.nio.file.Files;
import java.nio.file.Path;
import java.nio.file.Paths;
<<<<<<< HEAD
import java.util.*;
=======
import java.util.ArrayList;
import java.util.Collections;
import java.util.HashMap;
import java.util.List;
import java.util.Map;
import java.util.Optional;
import java.util.Set;
>>>>>>> 31d556ac
import java.util.stream.Collectors;
import java.util.stream.IntStream;
import java.util.stream.Stream;
import org.apache.log4j.LogManager;
import org.apache.log4j.Logger;
import org.testcontainers.containers.PostgreSQLContainer;
import org.testcontainers.shaded.com.fasterxml.jackson.databind.ObjectMapper;
import org.testng.annotations.DataProvider;
import org.testng.annotations.Test;
import us.freeandfair.corla.persistence.Persistence;

/**
 * This workflow runner is designed to execute all JSON workflows present in a specified
 * directory (defined in the "pathToInstances" member). These JSON workflows define a complete
 * audit to undertake, along with expected results. The workflow runner will execute all stages of
 * the audit: CVR and manifest uploads; defining the audit; selecting contests to target;
 * uploading audited ballots; reauditing ballots; and executing rounds until there are no further
 * ballots to sample. The workflow ends when the audit ends. Reporting is not tested in these workflows.
 */
@Test(enabled=true)
public class WorkflowRunner extends Workflow {

  /**
   * Class-wide logger.
   */
  private static final Logger LOGGER = LogManager.getLogger(WorkflowRunner.class);

  /**
   * Directory in which instance JSON files are stored.
   */
  private static final String pathToInstances = "src/test/resources/workflows/instances";


  /**
   * Returns a list of parameter lists to supply to the runWorkflow test method in this class.
   * Each parameter list contains one element -- a path to the workflow JSON instance to run.
   * @return A list of test parameter lists as a 2D array of objects.
   */
  @DataProvider(name="workflow-provider")
  public Object[][] supplyWorkflowPaths(){
    final String prefix = "[supplyWorkflowPaths]";
    List<Path> pathList;

    try (Stream<Path> stream = Files.walk(Paths.get(pathToInstances))) {
      pathList = stream.map(Path::normalize)
          .filter(Files::isRegularFile)
          .filter(p -> isJSON(p.toString()))
          .collect(Collectors.toList());
    }
    catch(IOException e) {
      final String msg = prefix + " " + e.getMessage();
      LOGGER.error(msg);
      throw new RuntimeException(msg);
    }

    // Convert list of paths into an array of parameter arrays
    Object[][] params = new Object[pathList.size()][1];
    for(int i = 0; i < pathList.size(); ++i){
      params[i][0] = pathList.get(i);
    }
    return params;
  }

  /**
   * Given a JSON file defining an audit workflow (CVRs, Manifests, which CVRs to replace with
   * phantoms, which ballots to treat as phantoms, expected diluted margins and sample sizes,
   * which ballots to simulate discrepancies for, and expected end of round states ...), run
   * the test audit and verify that the expected outcomes arise.
   * @param pathToInstance Path to the JSON workflow instance defining the test.
   * @throws InterruptedException
   */
  @Test(dataProvider = "workflow-provider")
  public void runInstance(final Path pathToInstance) throws InterruptedException {
    final String prefix = "[runInstance] " + pathToInstance;

    try {
      // PostgreSQLContainer<?> postgres = setupDatabaseAndRunMain(pathToInstance.getFileName().toString());
      final PostgreSQLContainer<?> postgres = TestClassWithDatabase.createTestContainer();
      runMainAndInitializeDB(pathToInstance.getFileName().toString(), Optional.of(postgres));

      // Convert data in the JSON workflow file to a workflow Instance.
      ObjectMapper toJson = new ObjectMapper();
      final Instance instance = toJson.readValue(pathToInstance.toFile(), Instance.class);

      // Upload all the manifests and CVRs as defined in the Instance.
      final List<String> cvrs = instance.getCVRs();
      final List<String> manifests = instance.getManifests();

      assertEquals(cvrs.size(), manifests.size());

      for(int i = 0; i < manifests.size(); ++i){
        uploadCounty(i+1, MANIFEST_FILETYPE, manifests.get(i), manifests.get(i) + ".sha256sum");
      }

      // Upload all the CVRs. The order is important because it's an error to try to import a
      // manifest while the CVRs are being read.
      for(int i = 0; i < cvrs.size()  ; ++i){
        uploadCounty(i+1, CVR_FILETYPE, cvrs.get(i), cvrs.get(i) + ".sha256sum");
      }

      final int countyCount = cvrs.size();
      final Set<Integer> countyIDs = IntStream.rangeClosed(1,countyCount).boxed().collect(Collectors.toSet());

      // Wait while the CVRs (and manifests) are uploaded.
      assertTrue(uploadSuccessfulWithin(600, countyIDs, CVR_JSON));
      assertTrue(uploadSuccessfulWithin(20, countyIDs, MANIFEST_JSON));

      // Get the DoSDashboard refresh response; sanity check for initial state.
      JsonPath dashboard = getDoSDashBoardRefreshResponse();
      assertEquals(dashboard.get(ASM_STATE), DOS_INITIAL_STATE.toString());
      assertEquals(dashboard.getMap(AUDIT_INFO+"."+CANONICAL_CHOICES).toString(), "{}");
      assertNull(dashboard.get(AUDIT_INFO + "." + RISK_LIMIT_JSON));
      assertNull(dashboard.get(AUDIT_INFO + "." + SEED));

      // Provide a risk limit, canonicalisation file, and seed as defined in the Instance.
      updateAuditInfo(instance.getCanonicalisationFile(), instance.getRiskLimit());
      dashboard = getDoSDashBoardRefreshResponse();
      assertEquals(0, instance.getRiskLimit()
          .compareTo(new BigDecimal(dashboard.get(AUDIT_INFO + "." + RISK_LIMIT_JSON).toString())));

      // There should be canonical contests for each county.
      assertEquals(countyCount,
          dashboard.getMap(AUDIT_INFO + "." + CANONICAL_CONTESTS).values().size());

      // Check that the seed is still null.
      assertNull(dashboard.get(AUDIT_INFO + "." + SEED));
      assertEquals(dashboard.get(ASM_STATE), PARTIAL_AUDIT_INFO_SET.toString());

<<<<<<< HEAD
      makeAssertionData(Optional.of(postgres), instance.getSQLs());
=======
      canonicalise(instance, true);

      // Load additional SQL data (this is data that we want to add after we have
      // CVRs, manifests, etc loaded for each county). This will mostly be used to load
      // assertion data into the database, simulating a call to the raire-service.
      for(final String s : instance.getSQLs()){
        TestClassWithDatabase.runSQLSetupScript(postgres, s);
      }
>>>>>>> 31d556ac

      dashboard = getDoSDashBoardRefreshResponse();

      // Check that the right number of IRV contests are present
      final List<String> irvContests = instance.getIRVContests();
      final Map<String,String> targets = instance.getTargetedContests();
      assertEquals(irvContests.size(), dashboard.getList("generate_assertions_summaries").size());

      // Choose targeted contests for audit as specified in the Instance.
      final Map<String,String> contestToDBID = targetContests(targets);

      // Set the seed (as specified in the Instance).
      setSeed(instance.getSeed());

      // The ASM state for the dashboard should be COMPLETE_AUDIT_INFO_SET.
      dashboard = getDoSDashBoardRefreshResponse();
      assertEquals(dashboard.get(AUDIT_INFO + "." + SEED), defaultSeed);
      assertEquals(dashboard.get(ASM_STATE), COMPLETE_AUDIT_INFO_SET.toString());

      // Estimate sample sizes; and then verify that they are as expected.
      // For each targeted IRV contest, check that the set of assertions: (i) is not empty; (ii) has
      // the correct minimum diluted margin; and (ii) has resulted in the correct sample size estimate.
      Map<String, EstimateSampleSizes.EstimateData> sampleSizes = getSampleSizeEstimates();
      assertFalse(sampleSizes.isEmpty());

      final Map<String,Integer> expectedSamples = instance.getExpectedSamples();
      final Map<String,Double> expectedMargins = instance.getDilutedMargins();
      for(final String c : targets.keySet()) {
        if(!sampleSizes.containsKey(c)){
          throw new RuntimeException("When verifying sample sizes, the targeted contest name "
              + c + " does not exist in sample sizes data structure returned by CORLA. " +
              "Likely incorrectly specified contest name in workflow JSON.");
        }
        verifySampleSize(c, expectedMargins.get(c), sampleSizes.get(c).estimatedSamples(),
            expectedSamples.get(c), irvContests.contains(c));
      }

      // Run audit rounds until the number of expected samples required for each targeted
      // contest is zero. Check that the number of rounds completed is as expected for the
      // Instance, and that the end of round state for targeted contests is as expected
      // for the Instance.
      boolean auditNotFinished = true;
      int rounds = 0;

      // Keep track of last executed rounds' discrepancy counts
      Map<String,Map<String,Integer>> lastDiscrepancyCounts = new HashMap<>();

      while(auditNotFinished) {

        // Start Audit Round
        startAuditRound();

        dashboard = getDoSDashBoardRefreshResponse();

        final Map<String, Map<String,Object>> roundStartStatus = dashboard.get(COUNTY_STATUS);

        // Log in as each county whose audit is not yet complete, and audit all ballots in sample.
        List<String> countiesWithAudits = new ArrayList<>();
        List<TestAuditSession> sessions = new ArrayList<>();
        for (final int cty : countyIDs) {
          final String ctyID = String.valueOf(cty);
          final String asmState = roundStartStatus.get(ctyID).get(ASM_STATE).toString();
          if(asmState.equalsIgnoreCase(COUNTY_AUDIT_COMPLETE.toString()))
            continue;

          sessions.add(countyAuditInitialise(cty));
          countiesWithAudits.add(ctyID);
        }

        // ACVR uploads for each county. Cannot run in parallel as corla does not like
        // simultaneous database accesses.
        for (final TestAuditSession entry : sessions) {
          auditCounty(rounds+1, entry, instance);
        }

        // Audit board sign off for each county.
        for (final TestAuditSession entry : sessions) {
          countySignOffLogout(entry);
        }

        // Check that there are no more ballots to sample across all counties
        dashboard = getDoSDashBoardRefreshResponse();
        final Map<String,Integer> statusOptBallotsToAudit = dashboard.get(OPTIMISTIC_BALLOTS);
        final Map<String, Map<String,Integer>> discrepancies = dashboard.get(DISCREPANCY_COUNT);

        auditNotFinished = false;

        // Verify that the result of this round is what we expected in terms of number of
        // estimated and optimistic ballots to audit for each contest mentioned in the associated
        // field in the instance. Also test that the resulting discrepancy counts are as expected.
        final Optional<Map<String,Map<String,Integer>>> results = instance.getRoundContestResult(rounds+1);
        if(results.isPresent()) {
          final Map<String, Map<String, Integer>> roundResults = results.get();

          for (final String contestName : roundResults.keySet()) {
            if(!contestToDBID.containsKey(contestName)){
              throw new RuntimeException("When verifying round results, the contest name "
                  + contestName + " does not exist in contest-database ID map. " +
                  "Likely incorrectly specified contest name in workflow JSON.");
            }

            final String dbID = contestToDBID.get(contestName);
            final Map<String, Integer> contestResult = roundResults.get(contestName);

            final int oneOverCount = contestResult.get(ONE_OVER_COUNT);
            final int oneUnderCount = contestResult.get(ONE_UNDER_COUNT);
            final int twoOverCount = contestResult.get(TWO_OVER_COUNT);
            final int twoUnderCount = contestResult.get(TWO_UNDER_COUNT);
            final int otherCount = contestResult.get(OTHER_COUNT);
            final int disagreementCount = contestResult.get(DISAGREEMENTS);

            if(!discrepancies.containsKey(dbID)){
              throw new RuntimeException("Likely incorrectly specified contest name (" +
                  contestName + ") in workflow JSON.");
            }
            final Map<String, Integer> contestDiscrepancies = discrepancies.get(dbID);
            assertEquals(contestDiscrepancies.get(ONE_OVER).intValue(), oneOverCount);
            assertEquals(contestDiscrepancies.get(ONE_UNDER).intValue(), oneUnderCount);
            assertEquals(contestDiscrepancies.get(OTHER).intValue(), otherCount);
            assertEquals(contestDiscrepancies.get(TWO_OVER).intValue(), twoOverCount);
            assertEquals(contestDiscrepancies.get(TWO_UNDER).intValue(), twoUnderCount);

            // Record so that we can cross-check the reports against what should be the
            // final discrepancy counts.
            final boolean mapContainsContest = lastDiscrepancyCounts.containsKey(contestName);
            Map<String,Integer> countMap =  mapContainsContest ?
                lastDiscrepancyCounts.get(contestName) : new HashMap<>();

            countMap.put(ONE_OVER, oneOverCount);
            countMap.put(TWO_OVER, twoOverCount);
            countMap.put(ONE_UNDER, oneUnderCount);
            countMap.put(TWO_UNDER, twoUnderCount);
            countMap.put(OTHER, otherCount);
            countMap.put(DISAGREEMENTS, disagreementCount);

            if(!mapContainsContest) {
              lastDiscrepancyCounts.put(contestName, countMap);
            }
          }
        }

        final int maxOptimistic = Collections.max(statusOptBallotsToAudit.values());

        final Map<String, Map<String,Object>> status = dashboard.get(COUNTY_STATUS);
        final Optional<Map<String,Map<String,Integer>>> countyResults = instance.getRoundCountyResult(rounds+1);

        int maxBallotsRemaining = 0;
        if(countyResults.isPresent()){
          for(final Map.Entry<String, Map<String, Integer>> entry : countyResults.get().entrySet()){
            if(!countiesWithAudits.contains(entry.getKey()))
              continue;

            final Map<String,Integer> expStatus = entry.getValue();
            final Map<String,Object> countyStatus = status.get(entry.getKey());

            final int ballotsRemaining = Integer.parseInt(countyStatus.get(BALLOTS_REMAINING).toString());
            final int estimatedBallots = Integer.parseInt(countyStatus.get(ESTIMATED_BALLOTS).toString());

            assertEquals(ballotsRemaining, expStatus.get(BALLOTS_REMAINING).intValue());
            assertEquals(estimatedBallots, expStatus.get(ESTIMATED_BALLOTS).intValue());

            maxBallotsRemaining = max(ballotsRemaining, maxBallotsRemaining);
          }
        }

        if(maxOptimistic > 0 || maxBallotsRemaining > 0){
          auditNotFinished = true;
        }

        rounds += 1;
      }

      // Check that the number of rounds completed is as expected. Note that this may
      // not be specified in the instance.
      final Integer expectedRounds = instance.getExpectedRounds();
      if(expectedRounds != null){
        assertEquals(expectedRounds.intValue(), rounds);
      }

      // Check that the number of audited ballots for targeted contests meets expectations.
      final Map<String,Integer> expectedAuditedBallots = instance.getExpectedAuditedBallots();
      final List<String> content = getReportAsCSV("contest");
      for(final String line : content){
        final String[] tokens = line.split(",");
        for(final String contest : targets.keySet()){
          if(tokens[0].equalsIgnoreCase(contest)){
            final int expected = expectedAuditedBallots.get(contest);
            assert(Integer.parseInt(tokens[9]) >= expected);
            break;
          }
        }
      }

      // Verify contents of selected reports that are downloadable as CSV.
      // Check the summarize_IRV report.
      checkSummarizeIRVReport(getReportAsCSV("summarize_IRV"), instance);

      // Check the contest report
      checkContestReport(getReportAsCSV("contest"), instance, lastDiscrepancyCounts);

      // Check the contests_by_county report
      checkContestsByCountyReport(getReportAsCSV("contest_by_county"), instance);

      // Check the contest_selection report
      checkContestSelectionReport(getReportAsCSV("contest_selection"), instance);

      // Check the seed report
      checkSeedReport(getReportAsCSV("seed"), instance);

      // Check the tabulate_plurality report
      checkTabulatePluralityReport(getReportAsCSV("tabulate_plurality"), instance);

      // Check the tabulate_county_plurality report
      checkTabulateCountyPluralityReport(getReportAsCSV("tabulate_county_plurality"), instance);

      postgres.stop();
    }
    catch(IOException e){
      final String msg = prefix + " " + e.getMessage();
      LOGGER.error(msg);
      throw new RuntimeException(msg);
    }
  }


  /** Load additional SQL data (this is data that we want to add after we have
   * CVRs, manifests, etc loaded for each county). This will mostly be used to load
   * assertion data into the database, simulating a call to the raire-service.
   */
  protected void makeAssertionData(final Optional<PostgreSQLContainer<?>> postgresOpt, final List<String> SQLfiles) {
    assertTrue(postgresOpt.isPresent());
    for (final String s : SQLfiles) {
      TestClassWithDatabase.runSQLSetupScript(postgresOpt.get(), s);
    }
  }

  /**
   * Set up main's configuration file to match the given postgres container, then run main and
   * load the colorado-rla init script into the database.
   * This loads in the properties in resources/test.properties, then overwrites the database
   * location with the one in the newly-created test container.
   * @param testName Name of test instance.
   * @param postgresOpt The PostgreSQL container to use.
   */
  @Override
  protected void runMainAndInitializeDB(String testName, Optional<PostgreSQLContainer<?>> postgresOpt) {
    assertTrue(postgresOpt.isPresent());
    final PostgreSQLContainer<?> postgres = postgresOpt.get();

    Properties config = loadProperties();
    postgres.start();
    config.setProperty("hibernate.url", postgres.getJdbcUrl());
    Persistence.setProperties(config);
    TestClassWithDatabase.runSQLSetupScript(postgres, "SQL/co-counties.sql");

    runMain(config, testName);

    Persistence.beginTransaction();
  }

  /**
   * Utility that returns true if the given file path represents a JSON file.
   * @param filePath Path to the file (as a string).
   * @return true if the given file is a JSON file.
   */
  private static boolean isJSON(final String filePath){
    return filePath.toLowerCase().endsWith(".json");
  }
}<|MERGE_RESOLUTION|>--- conflicted
+++ resolved
@@ -40,9 +40,6 @@
 import java.nio.file.Files;
 import java.nio.file.Path;
 import java.nio.file.Paths;
-<<<<<<< HEAD
-import java.util.*;
-=======
 import java.util.ArrayList;
 import java.util.Collections;
 import java.util.HashMap;
@@ -50,7 +47,6 @@
 import java.util.Map;
 import java.util.Optional;
 import java.util.Set;
->>>>>>> 31d556ac
 import java.util.stream.Collectors;
 import java.util.stream.IntStream;
 import java.util.stream.Stream;
@@ -179,18 +175,10 @@
       assertNull(dashboard.get(AUDIT_INFO + "." + SEED));
       assertEquals(dashboard.get(ASM_STATE), PARTIAL_AUDIT_INFO_SET.toString());
 
-<<<<<<< HEAD
+      canonicalise(instance, true);
+
+      // Either call raire (if using) or load assertions in from SQL script.
       makeAssertionData(Optional.of(postgres), instance.getSQLs());
-=======
-      canonicalise(instance, true);
-
-      // Load additional SQL data (this is data that we want to add after we have
-      // CVRs, manifests, etc loaded for each county). This will mostly be used to load
-      // assertion data into the database, simulating a call to the raire-service.
-      for(final String s : instance.getSQLs()){
-        TestClassWithDatabase.runSQLSetupScript(postgres, s);
-      }
->>>>>>> 31d556ac
 
       dashboard = getDoSDashBoardRefreshResponse();
 
