/*
Democracy Developers IRV extensions to colorado-rla.

@copyright 2024 Colorado Department of State

These IRV extensions are designed to connect to a running instance of the raire
service (https://github.com/DemocracyDevelopers/raire-service), in order to
generate assertions that can be audited using colorado-rla.

The colorado-rla IRV extensions are free software: you can redistribute it and/or modify it under the terms
of the GNU Affero General Public License as published by the Free Software Foundation, either
version 3 of the License, or (at your option) any later version.

The colorado-rla IRV extensions are distributed in the hope that it will be useful, but WITHOUT ANY WARRANTY;
without even the implied warranty of MERCHANTABILITY or FITNESS FOR A PARTICULAR PURPOSE.
See the GNU Affero General Public License for more details.

You should have received a copy of the GNU Affero General Public License along with
raire-service. If not, see <https://www.gnu.org/licenses/>.
*/

package au.org.democracydevelopers.corla.workflows;

import io.restassured.RestAssured;
import org.apache.log4j.LogManager;
import org.apache.log4j.Logger;
import org.testng.annotations.*;
import us.freeandfair.corla.persistence.Persistence;

import java.io.IOException;
import java.nio.file.Path;
import java.nio.file.Paths;

/**
 * This workflow runner is designed to run in a UAT environment in which the raire service, colorado-rla
 * server and corla database are all set up and running.
 * 1. You will need a copy of the colorado-rla code, which you can either clone with
 * `git clone https://github.com/DemocracyDevelopers/colorado-rla.git`
 * `git clone git@github.com:DemocracyDevelopers/colorado-rla.git`
 * or download as a zip from
 * https://github.com/DemocracyDevelopers/colorado-rla/archive/refs/heads/main.zip
 * 2. Use src/test/resources/test.properties to specify the raire url, database login credentials and
 * url/port of the main colorado-rla server.
 * 3. Ensure that maven and java are installed.
 * 4. Ensure that the database contains correct setup data such as administrator credentials,
 * which can be loaded from colorado-rla/test/corla-test.credentials.psql, and the list of Colorado
 * counties. Note that once these are in the database, you may execute the command in Step 6
 * repeatedly without resetting the database. At the start of running a workflow (with RAIRE), the
 * database is reset.
 * 5. Ensure that the colorado-rla server and raire-service are running.
 * 6. From the eclipse-project directory, to run a workflow json file via the command line, enter
 * `mvn test -Dtest="*WorkflowRunnerWithRaire" -DworkflowFile="[Path to workflow file]"`
 * For example, to run the AllPluralityTwoVoteOverstatementTwoRounds workflow, enter
 * `mvn test -Dtest="*WorkflowRunnerWithRaire" -DworkflowFile="src/test/resources/workflows/instances/AllPluralityTwoVoteOverstatementTwoRounds.json"`
 * You can also run the test in your IDE - instructions for IntelliJ are at
 * <a href="https://www.jetbrains.com/help/idea/work-with-tests-in-maven.html#skip_test">...</a>
 * This test is skipped when the tests are run with default parameters, i.e. during automated testing.
 */
@Test(enabled=true)
public class WorkflowRunnerWithRaire extends Workflow {

  /**
   * Class-wide logger.
   */
  private static final Logger LOGGER = LogManager.getLogger(WorkflowRunnerWithRaire.class);

  /**
   * Set up restassured to point to a real running instance of the corla server as specified in config.
   */
  @BeforeClass
  @Override
  public void setupRestAssured() {
    RestAssured.baseURI = config.getProperty("corla_url");
    RestAssured.port = Integer.parseInt(config.getProperty("corla_http_port"));
  }

  /**
   * Override Workflow setup of a mocked raire service - just use the config as is.
   */
  @BeforeClass
  @Override
  public void setupWiremockRaireService() {}

  /**
   * Override TestClassWithDatabase setup of a postgres container - assume we've got a real corla
   * database to use.
   */
  @BeforeClass
  @Override
  public void initDatabase() {
    Persistence.setProperties(config);
    Persistence.openSession();
  }

  /**
   * Start a transaction.
   */
  public void setup() {
    Persistence.beginTransaction();
  }

  /**
   * Override Workflow close mocks - nothing to close.
   */
  @AfterClass
  @Override
  public void closeMocks() {}

  /**
   * Given a JSON file defining an audit workflow (CVRs, Manifests, which CVRs to replace with
   * phantoms, which ballots to treat as phantoms, expected diluted margins and sample sizes,
   * which ballots to simulate discrepancies for, and expected end of round states ...), run
   * the test audit and verify that the expected outcomes arise.
   * @param workflowFile Path to JSON workflow instance to execute.
   * @throws InterruptedException if something goes wrong with file I/O.
   */
  @Parameters("workflowFile")
  @Test
  public void runInstance(final String workflowFile) throws InterruptedException {
    final String prefix = "[runInstance] ";

    if(workflowFile.equalsIgnoreCase("SKIP")) {
      // Return without running the test. This means that when included in automated workflows
      // without command-line arguments, this test always passes.
      // The default argument is passed in from src/test/resources/testng.xml
      return;
    }

    if(workflowFile == null || workflowFile.isEmpty()) {
      System.out.println("Usage example, from eclipse-project directory: " +
          "mvn -Dtest=\"*WorkflowRunnerWithRaire\" " +
          "-DworkflowFile=\"src/test/resources/workflows/instances/AllPluralityTwoVoteOverstatementTwoRounds.json\" test");
      return;
    }

    try {
      final Path pathToInstance = Paths.get(workflowFile);
      LOGGER.info(String.format("%s %s %s.", prefix, "running workflow", pathToInstance));
      // runMainAndInitializeDBIfNeeded("Workflow with raire", Optional.empty());

      // Do the workflow. Reset the database first.
      resetDatabase("stateadmin1");

      doWorkflow(pathToInstance, false);

    } catch(IOException e){
      final String msg = prefix + " " + e.getMessage() + ". Check that the path and filename are correct.";
      LOGGER.error(msg);
      throw new RuntimeException(msg);
    }
  }
<<<<<<< HEAD
}
=======

  /**
   * Run everything with the database and raire url set up in src/test/resources/test.properties
   * This assumes the database is in an initial state, with administrator logins and counties but
   * without other data.
   * This version does not actually run main, because main is expected to be already running.
   * @param testName not used.
   * @param postgres not used.
   */
  @Override
  protected void runMainAndInitializeDBIfNeeded(final String testName, final Optional<PostgreSQLContainer<?>> postgres) {
    assertTrue(postgres.isEmpty());
    testUtils.log(LOGGER, "[runMainAndInitializeDB] running workflow " + testName + ".");
    // Don't need to start main because we assume it's already running.
    // main("src/test/resources/test.properties");
    Persistence.setProperties(config);
    Persistence.beginTransaction();
  }
}
>>>>>>> 8d119b0d
<|MERGE_RESOLUTION|>--- conflicted
+++ resolved
@@ -136,8 +136,7 @@
     try {
       final Path pathToInstance = Paths.get(workflowFile);
       LOGGER.info(String.format("%s %s %s.", prefix, "running workflow", pathToInstance));
-      // runMainAndInitializeDBIfNeeded("Workflow with raire", Optional.empty());
-
+      
       // Do the workflow. Reset the database first.
       resetDatabase("stateadmin1");
 
@@ -149,26 +148,4 @@
       throw new RuntimeException(msg);
     }
   }
-<<<<<<< HEAD
 }
-=======
-
-  /**
-   * Run everything with the database and raire url set up in src/test/resources/test.properties
-   * This assumes the database is in an initial state, with administrator logins and counties but
-   * without other data.
-   * This version does not actually run main, because main is expected to be already running.
-   * @param testName not used.
-   * @param postgres not used.
-   */
-  @Override
-  protected void runMainAndInitializeDBIfNeeded(final String testName, final Optional<PostgreSQLContainer<?>> postgres) {
-    assertTrue(postgres.isEmpty());
-    testUtils.log(LOGGER, "[runMainAndInitializeDB] running workflow " + testName + ".");
-    // Don't need to start main because we assume it's already running.
-    // main("src/test/resources/test.properties");
-    Persistence.setProperties(config);
-    Persistence.beginTransaction();
-  }
-}
->>>>>>> 8d119b0d
