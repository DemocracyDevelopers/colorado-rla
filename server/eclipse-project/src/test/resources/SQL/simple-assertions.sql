--- conflicted
+++ resolved
@@ -120,7 +120,13 @@
 INSERT INTO contest (county_id, id, version, description, name, sequence_number, votes_allowed, winners_allowed) VALUES (4,11,0,'IRV','Simple Contest 3',11,4,1);
 INSERT INTO assertion (assertion_type, contest_name, difficulty, diluted_margin, loser, margin, current_risk, estimated_samples_to_audit, one_vote_over_count, one_vote_under_count, optimistic_samples_to_audit, other_count, two_vote_over_count, two_vote_under_count, version, winner) values ('NEB', 'Simple Contest 3', 100, 0.02, 'B', 100, 1, 0, 0, 0, 0, 0, 0, 0, 0, 'A');
 
-<<<<<<< HEAD
+
+INSERT INTO contest (county_id, id, version, description, name, sequence_number, votes_allowed, winners_allowed) VALUES (4,12,0,'IRV','Simple Contest 4',12,4,1);
+INSERT INTO assertion (assertion_type, contest_name, difficulty, diluted_margin, loser, margin, current_risk, estimated_samples_to_audit, one_vote_over_count, one_vote_under_count, optimistic_samples_to_audit, other_count, two_vote_over_count, two_vote_under_count, version, winner) values ('NEN', 'Simple Contest 4', 200, 0.07, 'B', 200, 1, 0, 0, 0, 0, 0, 0, 0, 0, 'F');
+INSERT INTO assertion_assumed_continuing values (32, 'A');
+INSERT INTO assertion_assumed_continuing values (32, 'B');
+INSERT INTO assertion_assumed_continuing values (32, 'F');
+
 INSERT INTO contest (county_id, id, version, description, name, sequence_number, votes_allowed, winners_allowed) VALUES (4,12,0,'IRV','Mixed Assertions With Discrepancies',12,4,1);
 INSERT INTO assertion (assertion_type, contest_name, difficulty, diluted_margin, loser, margin, current_risk, estimated_samples_to_audit, one_vote_over_count, one_vote_under_count, optimistic_samples_to_audit, other_count, two_vote_over_count, two_vote_under_count, version, winner) values ('NEB', 'Mixed Assertions With Discrepancies', 159, 0.0159, 'C', 159, 1, 0, 0, 0, 0, 0, 0, 2, 0, 'B');
 INSERT INTO assertion_discrepancies (id, discrepancy, cvr_id) values (32, -2, 1);
@@ -148,12 +154,4 @@
 INSERT INTO assertion_discrepancies (id, discrepancy, cvr_id) values (36, 0, 2);
 INSERT INTO assertion_discrepancies (id, discrepancy, cvr_id) values (36, 0, 3);
 
-INSERT INTO contest (county_id, id, version, description, name, sequence_number, votes_allowed, winners_allowed) VALUES (4,13,0,'IRV','No Assertions',13,4,1);
-=======
-
-INSERT INTO contest (county_id, id, version, description, name, sequence_number, votes_allowed, winners_allowed) VALUES (4,12,0,'IRV','Simple Contest 4',12,4,1);
-INSERT INTO assertion (assertion_type, contest_name, difficulty, diluted_margin, loser, margin, current_risk, estimated_samples_to_audit, one_vote_over_count, one_vote_under_count, optimistic_samples_to_audit, other_count, two_vote_over_count, two_vote_under_count, version, winner) values ('NEN', 'Simple Contest 4', 200, 0.07, 'B', 200, 1, 0, 0, 0, 0, 0, 0, 0, 0, 'F');
-INSERT INTO assertion_assumed_continuing values (32, 'A');
-INSERT INTO assertion_assumed_continuing values (32, 'B');
-INSERT INTO assertion_assumed_continuing values (32, 'F');
->>>>>>> 9f45843c
+INSERT INTO contest (county_id, id, version, description, name, sequence_number, votes_allowed, winners_allowed) VALUES (4,13,0,'IRV','No Assertions',13,4,1);